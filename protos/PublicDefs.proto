/**
 * Copyright (c) 2024 Peking University and Peking University
 * Changsha Institute for Computing and Digital Economy
 *
 * This program is free software: you can redistribute it and/or modify
 * it under the terms of the GNU Affero General Public License as
 * published by the Free Software Foundation, either version 3 of the
 * License, or (at your option) any later version.
 *
 * This program is distributed in the hope that it will be useful,
 * but WITHOUT ANY WARRANTY; without even the implied warranty of
 * MERCHANTABILITY or FITNESS FOR A PARTICULAR PURPOSE.  See the
 * GNU Affero General Public License for more details.
 *
 * You should have received a copy of the GNU Affero General Public License
 * along with this program.  If not, see <https://www.gnu.org/licenses/>.
 */

syntax = "proto3";

package crane.grpc;
option go_package = "CraneFrontEnd/generated/protos";

import "google/protobuf/timestamp.proto";
import "google/protobuf/duration.proto";

// All the definitions in this proto file can be found in PublicHeader.h
// They are just protobuf version definitions.

message CranedId {
  uint32 partition_id = 1;
  uint32 craned_index = 2;
}

message AllocatableResource {
  double cpu_core_limit = 1;
  uint64 memory_limit_bytes = 2;
  uint64 memory_sw_limit_bytes = 3;
}

message TypeCountMap {
  map<string /*Type*/, uint64> type_count_map = 1;
  uint64 total = 2;
}

message DeviceMap {
  map<string /*name*/, TypeCountMap> name_type_map = 1;
}

message Slots {
  repeated string slots = 1;
}

message DeviceTypeSlotsMap {
  map<string /*Type*/, Slots /*index of slot*/> type_slots_map = 1;
}

message DedicatedResourceInNode {
  map<string /*device name*/, DeviceTypeSlotsMap> name_type_map = 1;
}

message ResourceInNode {
  AllocatableResource allocatable_res_in_node = 1;
  DedicatedResourceInNode dedicated_res_in_node = 2;
}

message ResourceV2 {
  map<string /*craned id*/, ResourceInNode> each_node_res = 1;
}

message ResourceView {
  AllocatableResource allocatable_res = 1;
  DeviceMap device_map = 2;
}

enum PartitionState {
  PARTITION_UP = 0;
  PARTITION_DOWN = 1;
}

enum CranedResourceState {
  CRANE_IDLE = 0;
  CRANE_MIX = 1;
  CRANE_ALLOC = 2;
  CRANE_DOWN = 3;
}

enum CranedPowerState {
  CRANE_POWER_ACTIVE = 0;
  CRANE_POWER_IDLE = 1;
  CRANE_POWER_SLEEPING = 2;
  CRANE_POWER_POWEREDOFF = 3;
  CRANE_POWER_TO_SLEEPING = 4;
  CRANE_POWER_WAKING_UP = 5;
  CRANE_POWER_POWERING_ON = 6;
  CRANE_POWER_POWERING_OFF = 7;
}

enum CranedControlState {
  CRANE_NONE = 0;
  CRANE_DRAIN = 1;
  CRANE_POWEROFF = 2;
  CRANE_SLEEP = 3;
  CRANE_WAKE = 4;
  CRANE_POWERON = 5;
  CRANE_UNREGISTER_POWER = 6;
}

enum TaskStatus {
  Pending = 0;
  Running = 1;
  Completed = 2;
  Failed = 3;
  ExceedTimeLimit = 4;
  Cancelled = 5;
  OutOfMemory = 6;
  Configuring = 7;
  Configured = 8;
  Completing = 9;

  Invalid = 15;
}

enum TaskType {
  Interactive = 0;
  Batch = 1;
  Container = 2;
}

enum InteractiveTaskType {
  Calloc = 0;
  Crun = 1;
}

message TaskToCtld {
  /* -------- Fields that are set at the submission time. ------- */
  google.protobuf.Duration time_limit = 1;

  string partition_name = 2;
  ResourceView req_resources = 3;

  TaskType type = 4;

  uint32 uid = 5;
  string account = 6;
  string name = 7;
  string qos = 8;
  uint32 node_num = 9;
  uint32 ntasks_per_node = 10;
  double cpus_per_task = 11;

  bool requeue_if_failed = 12;
  bool get_user_env = 13;

  uint32 gid = 14;  // egid

  oneof payload {
    BatchTaskAdditionalMeta batch_meta = 21;
    InteractiveTaskAdditionalMeta interactive_meta = 22;
    ContainerTaskAdditionalMeta container_meta = 23;
  }

  string extra_attr = 30;

  string cmd_line = 31;
  string cwd = 32;  // Current working directory
  map<string, string> env = 33;

  string excludes = 34;
  string nodelist = 35;

  string reservation = 36;
  bool exclusive = 37;

  bool hold = 38;
  google.protobuf.Timestamp begin_time = 39;
  message License {
    string key = 1;
    uint32 count = 2;
  }
  repeated License licenses_count = 40;
  bool is_licenses_or = 41;
  optional string wckey = 42;
<<<<<<< HEAD
  optional uint64 mem_per_cpu = 45;
=======
  string submit_hostname = 43;
  string submit_dir = 44;
>>>>>>> 3f117ce6
}

message TaskInEmbeddedDb {
  RuntimeAttrOfTask runtime_attr = 1;
  TaskToCtld task_to_ctld = 2;
}

message RuntimeAttrOfTask {
  // Fields that won't change after this task is accepted.
  uint32 task_id = 1;
  int64 task_db_id = 3;
  string username = 5;

  // Fields that will change after this task is accepted.
  int32 requeue_count = 11;
  repeated string craned_ids = 12;
  TaskStatus status = 13;
  uint32 exit_code = 14;

  google.protobuf.Timestamp submit_time = 15;
  google.protobuf.Timestamp start_time = 16;
  google.protobuf.Timestamp end_time = 17;

  bool held = 18;
  ResourceV2 allocated_res = 19;
  double cached_priority = 20;

  TaskStatus primary_step_status = 21;
  uint32 primary_step_exit_code = 22;
}

message StepToCtld {
  /* -------- Fields that are set at the submission time. ------- */
  google.protobuf.Duration time_limit = 1;
  // account, qos from job
  uint32 job_id = 2;
  ResourceView req_resources_per_task = 3;
  TaskType type = 5;
  uint32 uid = 6;  // Only for authorization
  string name = 7;

  optional uint32 node_num = 8;
  optional uint32 ntasks_per_node = 9;

  bool requeue_if_failed = 12;
  bool get_user_env = 13;

  repeated uint32 gid = 14;

  oneof payload {
    BatchTaskAdditionalMeta batch_meta = 21;
    InteractiveTaskAdditionalMeta interactive_meta = 22;
    ContainerTaskAdditionalMeta container_meta = 23;
  }

  string extra_attr = 30;

  string cmd_line = 31;
  string cwd = 32;  // Current working directory
  map<string, string> env = 33;

  string excludes = 34;
  string nodelist = 35;
  string container = 36;
<<<<<<< HEAD
  optional uint64 mem_per_cpu = 37;
=======
>>>>>>> 3f117ce6
}

message RuntimeAttrOfStep {
  // Fields that won't change after this step is accepted.
  uint32 step_id = 1;
  int64 step_db_id = 2;
  StepType step_type = 3;

  // Fields that will change after this step is accepted.
  int32 requeue_count = 11;
  ResourceV2 allocated_res = 12;

  repeated string craned_ids = 15;
  repeated string execution_nodes = 16;
  repeated string configuring_nodes = 17;
  repeated string running_nodes = 18;

  google.protobuf.Timestamp submit_time = 25;
  google.protobuf.Timestamp start_time = 26;
  google.protobuf.Timestamp end_time = 27;

  TaskStatus error_status = 30;
  TaskStatus status = 31;
  uint32 error_exit_code = 32;
  uint32 exit_code = 33;

  bool held = 35;
}

message StepNextIdInEmbeddedDb {
  map<uint32, uint32> job_id_next_step_id_map = 1;
}

message StepInEmbeddedDb {
  RuntimeAttrOfStep runtime_attr = 1;
  StepToCtld step_to_ctld = 2;
}

message JobToD {
  uint32 job_id = 1;
  uint32 uid = 2;
  ResourceInNode res = 4;

  string partition = 5;
  string account = 6;
  string qos = 7;
  StepToD daemon_step = 8;
}

enum StepType {
  INVALID = 0;
  DAEMON = 1;
  PRIMARY = 2;
  COMMON = 3;
}

message StepToD {
  uint32 job_id = 1;
  uint32 step_id = 2;
  ResourceInNode res = 3;
  TaskType type = 4;
  StepType step_type = 5;

  uint32 uid = 6;
  repeated uint32 gid = 7;

  // For execution step
  optional BatchTaskAdditionalMeta batch_meta = 9;
  optional InteractiveTaskAdditionalMeta interactive_meta = 10;
  optional ContainerTaskAdditionalMeta container_meta = 11;

  // If this task is PENDING, start_time is either not set (default constructed)
  // or an estimated start time.
  // If this task is RUNNING, start_time is the actual starting time.
  google.protobuf.Timestamp start_time = 14;   // Currently Only used in CraneCtld
  google.protobuf.Timestamp submit_time = 15;  // Currently Only used in CraneCtld
  google.protobuf.Duration time_limit = 16;

  map<string, string> env = 17;
  string cwd = 18;
  string name = 19;

  repeated string nodelist = 20;

  uint32 node_num = 22;
  uint32 ntasks_per_node = 23;
  double cpus_per_task = 24;

  bool get_user_env = 25;
  string submit_hostname = 26;
  uint32 total_gpus = 27;
  string submit_dir = 28;

  // Not used now.
  string extra_attr = 29;
}

message JobStepsToD {
  JobToD job = 1;
  map<uint32, StepToD> steps = 2;
  map<uint32, TaskStatus> step_status = 3;
}

message JobStepIds {
  repeated uint32 steps = 1;
}

message BatchTaskAdditionalMeta {
  string sh_script = 1;
  optional bool open_mode_append = 2;
  string output_file_pattern = 3;
  string error_file_pattern = 4;
  string interpreter = 5;
}

message X11Meta {
  string target = 1;
  uint32 port = 2;
  string cookie = 3;

  bool enable_forwarding = 4;
}

message InteractiveTaskAdditionalMeta {
  string cfored_name = 1;
  string sh_script = 2;
  string term_env = 3;
  InteractiveTaskType interactive_type = 4;

  bool pty = 5;

  bool x11 = 6;
  X11Meta x11_meta = 7;

  // Crun input will forward to these tasks
  optional uint32 input_task_id = 8;
}

message ContainerTaskAdditionalMeta {
  message ImageInfo {
    string image = 1;
    string username = 2;
    string password = 3;
    string server_address = 4;
    string pull_policy = 5;
  }

  string name = 1;
  map<string, string> labels = 2;
  map<string, string> annotations = 3;

  ImageInfo image = 6;

  string command = 11;
  repeated string args = 12;
  string workdir = 13;
  map<string, string> env = 14;  // env in container

  bool detached = 15;
  bool tty = 16;
  bool stdin = 17;
  bool stdin_once = 18;

  bool userns = 21;
  uint32 run_as_user = 22;
  uint32 run_as_group = 23;

  map<string, string> mounts = 24;
  map<int32, int32> ports = 25;
}

message TaskInfo {
  // Static task information
  TaskType type = 1;
  uint32 task_id = 2;
  string name = 3;
  string partition = 4;

  uint32 uid = 5;
  uint32 gid = 6;

  google.protobuf.Duration time_limit = 7;
  google.protobuf.Timestamp start_time = 8;
  google.protobuf.Timestamp end_time = 9;
  google.protobuf.Timestamp submit_time = 10;

  string account = 11;
  uint32 node_num = 12;
  string cmd_line = 13;
  string cwd = 14;
  string username = 15;
  string qos = 16;
  ResourceView req_res_view = 17;
  map<string, uint32> licenses_count = 18;
  repeated string req_nodes = 19;
  repeated string exclude_nodes = 20;

  string extra_attr = 21;
  string reservation = 22;

  // This is only used when querying Container tasks.
  // For other types of tasks, this field is ignored.
  optional ContainerTaskAdditionalMeta container_meta = 23;
  repeated StepInfo step_info_list = 24;
  /* 25-29 Reserved */

  // Dynamic task information
  bool held = 30;
  TaskStatus status = 31;

  uint32 exit_code = 33;
  uint32 priority = 34;
  oneof pending_reason_or_craned_list {
    string pending_reason = 35;
    string craned_list = 36;
  }

  // The time of different nodes across the whole cluster might not always be synchronized.
  // If the time on the front end node is more than several seconds ahead of the CraneCtld node,
  // a negative elapsed time might occur.
  // To avoid this, the elapsed time of a task is calculated on the CraneCtld side.
  google.protobuf.Duration elapsed_time = 37;
  repeated string execution_node = 38;
  bool exclusive = 39;
  ResourceView allocated_res_view = 40;
  string wckey = 41;
}

message StepInfo {
  // Static step information
  TaskType type = 1;
  StepType step_type = 2;
  uint32 job_id = 3;
  uint32 step_id = 4;
  string name = 5;

  uint32 uid = 6;
  repeated uint32 gid = 7;

  google.protobuf.Duration time_limit = 8;
  google.protobuf.Timestamp start_time = 9;
  google.protobuf.Timestamp end_time = 10;
  google.protobuf.Timestamp submit_time = 11;

  uint32 node_num = 12;
  string cmd_line = 13;
  string cwd = 14;
  ResourceView req_res_view = 17;
  repeated string req_nodes = 19;
  repeated string exclude_nodes = 20;

  string extra_attr = 21;

  optional ContainerTaskAdditionalMeta container_meta = 23;
  /* 24-29 Reserved */

  // Dynamic step information
  bool held = 30;
  TaskStatus status = 31;

  uint32 exit_code = 33;
  string craned_list = 36;

  // The time of different nodes across the whole cluster might not always be synchronized.
  // If the time on the front end node is more than several seconds ahead of the CraneCtld node,
  // a negative elapsed time might occur.
  // To avoid this, the elapsed time of a task is calculated on the CraneCtld side.
  google.protobuf.Duration elapsed_time = 37;
  repeated string execution_node = 38;
  ResourceView allocated_res_view = 40;
}

message PartitionInfo {
  string hostlist = 1;
  PartitionState state = 2;
  string name = 3;

  uint32 total_nodes = 4;
  uint32 alive_nodes = 5;

  ResourceView res_total = 6;
  ResourceView res_avail = 7;
  ResourceView res_alloc = 8;

  repeated string allowed_accounts = 9;
  repeated string denied_accounts = 10;

  uint64 default_mem_per_cpu = 11;
  uint64 max_mem_per_cpu = 12;
}

message CranedInfo {
  string hostname = 1;
  CranedResourceState resource_state = 2;
  CranedControlState control_state = 3;
  CranedPowerState power_state = 4;

  ResourceInNode res_total = 5;
  ResourceInNode res_avail = 6;
  ResourceInNode res_alloc = 7;

  repeated string partition_names = 10;
  uint32 running_task_num = 11;

  string craned_version = 12;
  string system_desc = 13;
  google.protobuf.Timestamp craned_start_time = 14;
  google.protobuf.Timestamp system_boot_time = 15;
  google.protobuf.Timestamp last_busy_time = 16;
}

message ReservationInfo {
  string reservation_name = 1;
  google.protobuf.Timestamp start_time = 2;
  google.protobuf.Duration duration = 3;
  string partition = 4;
  string craned_regex = 5;

  ResourceView res_total = 6;
  ResourceView res_avail = 7;
  ResourceView res_alloc = 8;

  repeated string allowed_accounts = 9;
  repeated string denied_accounts = 10;
  repeated string allowed_users = 11;
  repeated string denied_users = 12;
}

message TrimmedPartitionInfo {
  message TrimmedCranedInfo {
    CranedResourceState resource_state = 1;
    CranedControlState control_state = 2;
    CranedPowerState power_state = 3;
    uint32 count = 4;
    string craned_list_regex = 5;
  }

  string name = 1;
  PartitionState state = 2;
  repeated TrimmedCranedInfo craned_lists = 3;
}

message RichError {
  ErrCode code = 1;
  string description = 2;
}

enum ErrCode {
  SUCCESS = 0;  // Success

  ERR_INVALID_UID = 1;      // Invalid UID passed
  ERR_INVALID_OP_USER = 2;  // Invalid operation user
  ERR_INVALID_USER = 3;     // Invalid user
  ERR_PERMISSION_USER = 4;  // User permissions too low, no permission to operate

  ERR_BLOCKED_USER = 5;
  ERR_USER_ALREADY_EXISTS = 6;            // User duplicate account insertion
  ERR_USER_ACCESS_TO_ACCOUNT_DENIED = 7;  // User does not have permission for the account
  ERR_INVALID_ADMIN_LEVEL = 8;            // Invalid permission level
  ERR_USER_ACCOUNT_MISMATCH = 9;          // User does not belong to the account

  ERR_NO_ACCOUNT_SPECIFIED = 10;
  ERR_INVALID_ACCOUNT = 11;         // Invalid account
  ERR_ACCOUNT_ALREADY_EXISTS = 12;  // Duplicate account insertion
  ERR_INVALID_PARENT_ACCOUNT = 13;  // Invalid parent account
  ERR_ACCOUNT_HAS_CHILDREN = 14;    // Account has child nodes，cannot be deleted.

  ERR_BLOCKED_ACCOUNT = 15;
  ERR_INVALID_PARTITION = 16;                 // Invalid partition, partition does not exist
  ERR_PARTITION_MISSING = 17;                 // Account/user does not include this partition
  ERR_PARTITION_ALREADY_EXISTS = 18;          // Account/user duplicate insertion
  ERR_PARENT_ACCOUNT_PARTITION_MISSING = 19;  // Parent account does not include this partition

  ERR_USER_EMPTY_PARTITION = 20;  // Cannot add QoS when user has no partition
  ERR_CHILD_HAS_PARTITION = 21;   // Failed to delete the account partition as child nodes contain this partition.
  ERR_HAS_NO_QOS_IN_PARTITION = 22;
  ERR_HAS_ALLOWED_QOS_IN_PARTITION = 23;
  ERR_INVALID_QOS = 24;  // Invalid QoS, QoS does not exist

  ERR_DB_QOS_ALREADY_EXISTS = 25;  // Duplicate QoS insertion in the database.
  ERR_QOS_REFERENCES_EXIST = 26;   // QoS reference count is not zero.
  ERR_CONVERT_TO_INTEGER = 27;     // String to integer conversion failed
  ERR_TIME_LIMIT = 28;             // Invalid time value
  ERR_QOS_MISSING = 29;            // Account/user does not include this QoS.

  ERR_QOS_ALREADY_EXISTS = 30;          // Account/user duplicate insertion.
  ERR_PARENT_ACCOUNT_QOS_MISSING = 31;  // Parent account does not include this QoS.
  ERR_SET_ALLOWED_QOS = 32;             // QoS is the default QoS, but not found in the new QoS list.
  ERR_DEFAULT_QOS_NOT_INHERITED = 33;   // Default QoS is not in the allowed QoS list
  ERR_DUPLICATE_DEFAULT_QOS = 34;       // Duplicate default QoS setting

  ERR_CHILD_HAS_DEFAULT_QOS = 35;  // Failed to delete the account QoS as child nodes have set it as the default QoS.
  ERR_SET_ACCOUNT_QOS = 36;        // QoS is used by some descendant node or itself of the account.
  ERR_SET_DEFAULT_QOS = 37;        // Qos not in allowed qos list or is already the default qos
  ERR_DEFAULT_QOS_MODIFICATION_DENIED = 38;  //  // QoS cannot be directly deleted when it is set as the default QoS.
  ERR_UPDATE_DATABASE = 39;                  // Database update failed

  ERR_GENERIC_FAILURE = 40;
  ERR_NO_RESOURCE = 41;
  ERR_NON_EXISTENT = 42;
  ERR_INVALID_NODE_NUM = 43;
  ERR_INVALID_NODE_LIST = 44;

  ERR_INVALID_EX_NODE_LIST = 45;
  ERR_TIME_TIMIT_BEYOND = 46;
  ERR_CPUS_PER_TASK_BEYOND = 47;
  ERR_NO_ENOUGH_NODE = 48;
  ERR_SYSTEM_ERR = 49;

  ERR_EXISTING_TASK = 50;
  ERR_BEYOND_TASK_ID = 51;
  ERR_INVALID_PARAM = 52;
  ERR_STOP = 53;
  ERR_PERMISSION_DENIED = 54;

  ERR_CONNECTION_TIMEOUT = 55;
  ERR_CONNECTION_ABORTED = 56;
  ERR_RPC_FAILURE = 57;
  ERR_TOKEN_REQUEST_FAILURE = 58;
  ERR_STREAM_BROKEN = 59;

  ERR_INVALID_STUB = 60;
  ERR_CGROUP = 61;
  ERR_PROTOBUF = 62;
  ERR_LIB_EVENT = 63 [deprecated = true];
  ERR_NO_AVAIL_NODE = 64;

  ERR_MAX_JOB_COUNT_PER_USER = 65;
  ERR_USER_NO_PRIVILEGE = 66;
  ERR_NOT_IN_ALLOWED_LIST = 67;  // The current account is not in the allowed account list for the partition.
  ERR_IN_DENIED_LIST = 68;       // The current account has been explicitly added to the deny list for the partition.
  ERR_EBPF = 69;

  ERR_SUPERVISOR = 70;
  ERR_SHUTTING_DOWN = 71;
  ERR_SIGN_CERTIFICATE = 72;
  ERR_DUPLICATE_CERTIFICATE = 73;
  ERR_REVOKE_CERTIFICATE = 74;

  ERR_IDENTITY_MISMATCH = 75;
  ERR_NOT_FORCE = 76;
  ERR_INVALID_USERNAME = 77;
  ERR_LICENSE_LEGAL_FAILED = 78;
  ERR_INVALID_JOB_ID = 79;

  ERR_CRI_GENERIC = 80;              // CRI runtime returns error. For other errors in Crane, use ERR_GENERIC_FAILURE.
  ERR_CRI_DISABLED = 81;             // CRI support is disabled in the cluster.
  ERR_CRI_CONTAINER_NOT_READY = 82;  // Job is pending or container is not ready.
  ERR_INVALID_MEM_FORMAT = 83;
  ERR_STEP_RES_BEYOND = 84;          // Step resource request exceeds job resource.

  ERR_INVALID_WCKEY = 85;
  ERR_WCKEY_ALREADY_EXISTS = 86;
  ERR_INVALID_CLUSTER = 87;
  ERR_DEL_DEFAULT_WCKEY = 88;
  ERR_NO_DEFAULT_WCKEY = 89;
}

enum EntityType {
  Account = 0;
  User = 1;
}

enum OperationType {
  Overwrite = 0;
  Add = 1;
  Delete = 2;
}

enum ModifyField {
  // user and account
  Partition = 0;
  Qos = 1;
  DefaultQos = 2;
  // account and qos
  Description = 10;
  // user
  AdminLevel = 20;
  DefaultAccount = 21;
  // qos
  Priority = 30;
  MaxJobsPerUser = 31;
  MaxCpusPerUser = 32;
  MaxTimeLimitPerTask = 33;
  // wckey
  DefaultWckey = 40;
}

message AccountInfo {
  string name = 1;
  string description = 2;
  repeated string users = 3;
  repeated string child_accounts = 4;
  string parent_account = 5;
  repeated string allowed_partitions = 6;
  string default_qos = 7;
  repeated string allowed_qos_list = 8;
  repeated string coordinators = 9;
  bool blocked = 10;
}

// Note: UserInfo DIFFERS from the `User` struct in C++ code and database representation
//       and is ONLY used for communication between CraneCtld and cacctmgr command.
//       If an user belongs to multiple accounts, There will be multiple `UserInfo`
//       messages with `account` pointing to each account.
//       For example, if a user (uid=1) belongs to accounts `1,2,3`,
//       there will be three `UserInfo` messages: (uid=1, account=1), (uid=1, account=2),
//       (uid=1, account=3).
//       The c++ code and database representation use a Map<account name, AttrsInAccount> to contain
//       in ONE UserInfo message all the information belonging to different accounts.
message UserInfo {
  enum AdminLevel {
    None = 0;
    Operator = 1;
    Admin = 2;
    Root = 3;
  };
  message AllowedPartitionQos {
    string partition_name = 1;
    repeated string qos_list = 2;
    string default_qos = 3;
  }

  uint32 uid = 1;
  string name = 2;
  string account = 3;
  bool blocked = 4;
  repeated AllowedPartitionQos allowed_partition_qos_list = 5;
  repeated string coordinator_accounts = 6;
  AdminLevel admin_level = 7;
}

message QosInfo {
  string name = 1;
  string description = 2;
  uint32 priority = 3;
  uint32 max_jobs_per_user = 4;
  uint32 max_cpus_per_user = 5;
  uint64 max_time_limit_per_task = 6;
}

message QueryWckeyInfo {
  string name = 1;
  string cluster = 2;
  string user_name = 3;
  bool is_default = 4; 
}

message WckeyInfo {
  string name = 1;
  string user_name = 2;
  bool is_default = 3;
}

message TimeInterval {
  google.protobuf.Timestamp lower_bound = 1;
  google.protobuf.Timestamp upper_bound = 2;
}

message SystemRelInfo {
  string name = 1;
  string release = 2;
  string version = 3;
}

message NetworkInterface {
  string name = 1;
  string mac_address = 2;
  repeated string ipv4_addresses = 3;
  repeated string ipv6_addresses = 4;
}

message CranedRemoteMeta {
  DedicatedResourceInNode dres_in_node = 1;
  SystemRelInfo sys_rel_info = 2;
  string craned_version = 3;
  google.protobuf.Timestamp craned_start_time = 4;
  google.protobuf.Timestamp system_boot_time = 5;
  message Steps {
    repeated uint32 steps = 1;
  }
  map<uint32, Steps> lost_steps = 6;
  repeated uint32 lost_jobs = 7;
  repeated NetworkInterface network_interfaces = 8;
  uint32 config_crc = 9;
}

message LicenseInfo {
  string name = 1;
  uint32 total = 2;
  uint32 used = 3;
  uint32 free = 4;
}

enum TxnAction {
  AddAccount = 0;
  ModifyAccount = 1;
  DeleteAccount = 2;
  AddUser = 3;
  ModifyUser = 4;
  DeleteUser = 5;
  AddQos = 6;
  ModifyQos = 7;
  DeleteQos = 8;
}<|MERGE_RESOLUTION|>--- conflicted
+++ resolved
@@ -181,12 +181,9 @@
   repeated License licenses_count = 40;
   bool is_licenses_or = 41;
   optional string wckey = 42;
-<<<<<<< HEAD
-  optional uint64 mem_per_cpu = 45;
-=======
   string submit_hostname = 43;
   string submit_dir = 44;
->>>>>>> 3f117ce6
+  optional uint64 mem_per_cpu = 45;
 }
 
 message TaskInEmbeddedDb {
@@ -251,10 +248,8 @@
   string excludes = 34;
   string nodelist = 35;
   string container = 36;
-<<<<<<< HEAD
+
   optional uint64 mem_per_cpu = 37;
-=======
->>>>>>> 3f117ce6
 }
 
 message RuntimeAttrOfStep {

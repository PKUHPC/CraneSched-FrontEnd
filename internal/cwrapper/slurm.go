--- conflicted
+++ resolved
@@ -603,39 +603,9 @@
 				log.Debug("Unknown subcommand: ", firstSubCmd)
 			}
 
-<<<<<<< HEAD
 			// use ccontrol to parse the arguments
 			allArgs := append([]string{"ccontrol"}, append(leadingFlags, convertedArgs...)...)
 			ccontrol.ParseCmdArgs(allArgs)
-=======
-			// Find the matching subcommand
-			subcmd, convertedArgs, err := ccontrol.RootCmd.Traverse(convertedArgs)
-			if err != nil {
-				log.Error(err)
-				os.Exit(util.ErrorCmdArg)
-			}
-
-			// Parse the flags
-			ccontrol.RootCmd.PersistentPreRun(cmd, convertedArgs)
-			subcmd.InitDefaultHelpFlag()
-			if err = subcmd.ParseFlags(convertedArgs); err != nil {
-				log.Error(err)
-				os.Exit(util.ErrorCmdArg)
-			}
-			convertedArgs = subcmd.Flags().Args()
-
-			// Validate the arguments and flags
-			if err := Validate(subcmd, convertedArgs); err != nil {
-				log.Error(err)
-				os.Exit(util.ErrorCmdArg)
-			}
-
-			if subcmd.Runnable() {
-				return subcmd.RunE(subcmd, convertedArgs)
-			}
-
-			return subcmd.Help()
->>>>>>> 38c89b5c
 		},
 	}
 

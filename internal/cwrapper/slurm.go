/**
 * Copyright (c) 2024 Peking University and Peking University
 * Changsha Institute for Computing and Digital Economy
 *
 * CraneSched is licensed under Mulan PSL v2.
 * You can use this software according to the terms and conditions of
 * the Mulan PSL v2.
 * You may obtain a copy of Mulan PSL v2 at:
 *          http://license.coscl.org.cn/MulanPSL2
 * THIS SOFTWARE IS PROVIDED ON AN "AS IS" BASIS,
 * WITHOUT WARRANTIES OF ANY KIND,
 * EITHER EXPRESS OR IMPLIED, INCLUDING BUT NOT LIMITED TO NON-INFRINGEMENT,
 * MERCHANTABILITY OR FIT FOR A PARTICULAR PURPOSE.
 * See the Mulan PSL v2 for more details.
 */

package cwrapper

import (
	"CraneFrontEnd/internal/cacct"
	"CraneFrontEnd/internal/cacctmgr"
	"CraneFrontEnd/internal/calloc"
	"CraneFrontEnd/internal/cbatch"
	"CraneFrontEnd/internal/ccancel"
	"CraneFrontEnd/internal/ccontrol"
	"CraneFrontEnd/internal/cinfo"
	"CraneFrontEnd/internal/cqueue"
	"CraneFrontEnd/internal/crun"
	"CraneFrontEnd/internal/util"
	"errors"
	"fmt"
	"os"
	"regexp"
	"slices"
	"strings"

	log "github.com/sirupsen/logrus"
	"github.com/spf13/cobra"
)

/*
We have two ways to implement the Wrapper:
- Directly use Cobra to reimplement a command, including all its subcommands and flags,
  then call the original command.
- Do not reimplement a new command, but directly call the original command after
  replacing and modifying the args.

For the first, since we have reimplemented a command, we get a realistic help and command line experience.
 However, if the wrapped command is too complex, the amount of code will be relatively large.

For the second, we directly call the original command, so the amount of code will be relatively small.
 However, it requires a series of processing on the args, which is likely to lead to some corner cases
 not being properly handled.

To sum up, ccontrol, cacctmgr, cbatch, calloc and crun are too complex or very same to their
 slurm counterparts, so we choose the 2nd way. The rest of the commands follow the 1st approach.
*/

type SlurmWrapper struct {
}

func (w SlurmWrapper) Group() *cobra.Group {
	return &cobra.Group{
		ID:    "slurm",
		Title: "Slurm Commands:",
	}
}

func (w SlurmWrapper) SubCommands() []*cobra.Command {
	return []*cobra.Command{
		sacct(),
		sacctmgr(),
		salloc(),
		sbatch(),
		scancel(),
		scontrol(),
		sinfo(),
		squeue(),
		srun(),
	}
}

func (w SlurmWrapper) HasCommand(cmd string) bool {
	return slices.Contains([]string{"sacct", "sacctmgr", "sbatch", "scancel", "scontrol", "sinfo", "squeue"}, cmd)
}

func (w SlurmWrapper) Preprocess() error {
	// Slurm commands do not need any preprocessing for os.Args
	return nil
}

func sacct() *cobra.Command {
	cmd := &cobra.Command{
		Use:     "sacct",
		Short:   "Wrapper of cacct command",
		Long:    "",
		GroupID: "slurm",
		Run: func(cmd *cobra.Command, args []string) {
			cacct.RootCmd.PersistentPreRun(cmd, args)
			if err := Validate(cacct.RootCmd, args); err != nil {
				log.Error(err)
				os.Exit(util.ErrorCmdArg)
			}
			cacct.RootCmd.Run(cmd, args)
		},
	}

	cmd.Flags().StringVarP(&cacct.FlagFilterAccounts, "account", "A", "",
		"Displays jobs when a comma separated list of accounts are given as the argument.")
	cmd.Flags().StringVarP(&cacct.FlagFilterJobIDs, "jobs", "j", "",
		"Displays information about the specified job or list of jobs.")
	cmd.Flags().StringVarP(&cacct.FlagFilterUsers, "user", "u", "",
		"Use this comma separated list of user names to select jobs to display.")

	cmd.Flags().StringVarP(&cacct.FlagFilterStartTime, "starttime", "S", "",
		"Select jobs in any state after the specified time.")
	cmd.Flags().StringVarP(&cacct.FlagFilterEndTime, "endtime", "E", "",
		"Select jobs in any state before the specified time.")

	cmd.Flags().BoolVarP(&cacct.FlagNoHeader, "noheader", "n", false,
		"No heading will be added to the output. The default action is to display a header.")

	return cmd
}

func sacctmgr() *cobra.Command {
	entity := func(name string) bool {
		supported := []string{"account", "user", "qos"}
		for _, s := range supported {
			if name == s {
				return true
			}
		}
		return false
	}

	option := func(arg string) (string, error) {
		if arg == "name" || arg == "names" {
			return "--name", nil
		} else if arg == "account" || arg == "accounts" {
			return "--account", nil
		} else if arg == "partition" || arg == "partitions" {
			return "--partition", nil
		} else if arg == "parent" {
			return "--parent", nil
		} else if arg == "adminlevel" {
			return "--level", nil
		} else if arg == "description" {
			return "--description", nil
		} else if arg == "priority" {
			return "--priority", nil
		} else if arg == "maxjobpu" || arg == "maxjobsperuser" {
			return "--max-jobs-per-user", nil
		} else if arg == "maxcpupu" || arg == "maxcpuperuser" {
			return "--max-cpus-per-user", nil
		} else if arg == "maxwall" || arg == "maxwalldurationperjob" {
			return "--max-time-limit-per-task", nil
		} else {
			return arg, errors.New("Unsupported arguments: " + arg)
		}
	}

	cmd := &cobra.Command{
		Use:                "sacctmgr",
		Short:              "Wrapper of cacctmgr command",
		Long:               "",
		GroupID:            "slurm",
		DisableFlagParsing: true,
		Run: func(cmd *cobra.Command, args []string) {
			// As sacctmgr only has flags on RootCmd,
			// we collect all flags first
			flags := make([]string, 0)
			convertedArgs := make([]string, 0)
			for _, arg := range args {
<<<<<<< HEAD
				if strings.HasPrefix(arg, "-") {
=======
				if arg == "--help" || arg == "-h" {
					fmt.Println("Please refer to the user manual of Slurm.")
					return
				} else if strings.HasPrefix(arg, "-") {
>>>>>>> 32d542d4
					flags = append(flags, arg)
				} else {
					convertedArgs = append(convertedArgs, arg)
				}
			}

			// Check length and entities
			if len(convertedArgs) < 2 {
				log.Error("cacctmgr requires at least 2 arguments")
				os.Exit(util.ErrorCmdArg)
			}

			// Keyword mapping for subcommands
			switch convertedArgs[0] {
			case "create":
				convertedArgs[0] = "add"
			case "remove":
				convertedArgs[0] = "delete"
			case "update":
				convertedArgs[0] = "modify"
			case "list":
				convertedArgs[0] = "show"
			}

			// Check entities
			if !entity(strings.ToLower(convertedArgs[1])) {
				log.Error("cacctmgr unsupported entity: ", convertedArgs[1])
				os.Exit(util.ErrorCmdArg)
			}

			// Convert XXX=YYY into xxx=YYY
			// If XXX is missing, use `name`
			re := regexp.MustCompile(`(?i)^(\w+)=(.+)`)
			for i := 2; i < len(convertedArgs); i++ {
				// Ignore `where` and `set` options
				arg := convertedArgs[i]
				if arg == "where" || arg == "set" {
					continue
				}

				if re.MatchString(arg) {
					matches := re.FindStringSubmatch(arg)
					// The regex must has 3 matches
					arg = strings.ToLower(matches[1]) + "=" + matches[2]
				} else {
					arg = "name=" + arg
				}

				convertedArgs[i] = arg
			}

			// Handle the subcommands
			if convertedArgs[0] == "add" || convertedArgs[0] == "delete" {
				// For `add` and `delete`, there is no `where` or `set` options
				var err error
				for i := 2; i < len(convertedArgs); i++ {
					if convertedArgs[i] == "where" || convertedArgs[i] == "set" {
						log.Error("cacctmgr add/delete does not support where/set")
						os.Exit(util.ErrorCmdArg)
					}

					if strings.Contains(convertedArgs[i], ",") {
						log.Error("cacctmgr add/delete allows only one entity at a time")
						os.Exit(util.ErrorCmdArg)
					}

					l := strings.Split(convertedArgs[i], "=")
					if len(l) != 2 {
						log.Error("Invalid argument: ", convertedArgs[i])
						os.Exit(util.ErrorCmdArg)
					}

					l[0], err = option(l[0])
					if err != nil {
						log.Error(err)
						os.Exit(util.ErrorCmdArg)
					}

					convertedArgs[i] = l[0] + "=" + l[1]
				}
			} else if convertedArgs[0] == "modify" {
				// For `modify`, there is `where` and `set`
				// Find all `where` and `set` options
				whereMap := make(map[string]string)
				setMap := make(map[string]string)
				mode := "where"
				for i := 2; i < len(convertedArgs); i++ {
					if strings.Contains(convertedArgs[i], ",") {
						log.Error("cacctmgr modify allows only one entity at a time")
						os.Exit(util.ErrorCmdArg)
					}

					l := strings.Split(convertedArgs[i], "=")
					if len(l) != 2 {
						if convertedArgs[i] == "where" || convertedArgs[i] == "set" {
							mode = convertedArgs[i]
							continue
						}
						log.Error("Invalid argument: ", convertedArgs[i])
						os.Exit(util.ErrorCmdArg)
					}

					if mode == "where" {
						whereMap[l[0]] = l[1]
					} else {
						setMap[l[0]] = l[1]
					}
				}
				convertedArgs = convertedArgs[:2]

				if len(whereMap) == 0 || len(setMap) == 0 {
					log.Error("Modify requires both where and set conditions")
					os.Exit(util.ErrorCmdArg)
				}

				// Check where condition
				for k, v := range whereMap {
					if k != "name" && k != "names" {
						log.Error("Modify only supports where name=XXX")
						os.Exit(util.ErrorCmdArg)
					}
					convertedArgs = append(convertedArgs, "--name="+v)
				}

				// Check set condition
				for k, v := range setMap {
					if nk, err := option(k); err != nil {
						log.Error(err)
						os.Exit(util.ErrorCmdArg)
					} else {
						convertedArgs = append(convertedArgs, nk, v)
					}
				}
			} else if convertedArgs[0] == "show" {
				// For `list`, there is `where` but no `set`
				whereMap := make(map[string]string)
				for i := 2; i < len(convertedArgs); i++ {
					if strings.Contains(convertedArgs[i], ",") {
						log.Error("cacctmgr show allows only one entity at a time")
						os.Exit(util.ErrorCmdArg)
					}

					l := strings.Split(convertedArgs[i], "=")
					if len(l) != 2 {
						if convertedArgs[i] == "where" {
							continue
						}
						log.Error("Invalid argument: ", convertedArgs[i])
						os.Exit(util.ErrorCmdArg)
					}

					whereMap[l[0]] = l[1]
				}

				convertedArgs = convertedArgs[:2]
				for k, v := range whereMap {
					if k == "name" || k == "names" {
						convertedArgs = append(convertedArgs, v)
					} else if k == "account" || k == "accounts" {
						convertedArgs = append(convertedArgs, "--account="+v)
					} else {
						log.Error("Unsupported arguments: ", k)
						os.Exit(util.ErrorCmdArg)
					}
				}
			} else {
				log.Error("Unsupported subcommand: ", convertedArgs[0])
				os.Exit(util.ErrorCmdArg)
			}

			// Add other flags
			convertedArgs = append(convertedArgs, flags...)

			// Find the matching subcommand
			subcmd, convertedArgs, err := cacctmgr.RootCmd.Traverse(convertedArgs)
			if err != nil {
				log.Error(err)
				os.Exit(util.ErrorCmdArg)
			}

			// Parse the flags
			cacctmgr.RootCmd.PersistentPreRun(cmd, convertedArgs)
			subcmd.InitDefaultHelpFlag()
			if err = subcmd.ParseFlags(convertedArgs); err != nil {
				log.Error(err)
				os.Exit(util.ErrorCmdArg)
			}
			convertedArgs = subcmd.Flags().Args()

			// Validate the arguments and flags
			if err := Validate(subcmd, convertedArgs); err != nil {
				log.Error(err)
				os.Exit(util.ErrorCmdArg)
			}

			if subcmd.Runnable() {
				subcmd.Run(subcmd, convertedArgs)
			} else {
				subcmd.Help()
			}
		},
	}

	return cmd
}

func salloc() *cobra.Command {
	cmd := &cobra.Command{
		Use:                "salloc",
		Short:              "Wrapper of calloc command",
		Long:               "",
		GroupID:            "slurm",
		DisableFlagParsing: true,
		Run: func(cmd *cobra.Command, args []string) {
			// Add --help from calloc
			calloc.RootCmd.InitDefaultHelpFlag()

			// Parse flags
			if err := calloc.RootCmd.ParseFlags(args); err != nil {
				log.Error(err)
				os.Exit(util.ErrorCmdArg)
			}
			args = calloc.RootCmd.Flags().Args()
			if help, err := calloc.RootCmd.Flags().GetBool("help"); err != nil || help {
				calloc.RootCmd.Help()
				return
			}

			calloc.RootCmd.PersistentPreRun(cmd, args)
			// Validate the arguments
			if err := Validate(calloc.RootCmd, args); err != nil {
				log.Error(err)
				os.Exit(util.ErrorCmdArg)
			}
			calloc.RootCmd.Run(calloc.RootCmd, args)
		},
	}

	return cmd
}

func scancel() *cobra.Command {
	cmd := &cobra.Command{
		Use:     "scancel",
		Short:   "Wrapper of ccancel command",
		Long:    "",
		GroupID: "slurm",
		Run: func(cmd *cobra.Command, args []string) {
			// scancel uses spaced arguments,
			// we need to convert it into a comma-separated list.
			if len(args) > 0 {
				args = []string{strings.Join(args, ",")}
			}

			ccancel.RootCmd.PersistentPreRun(cmd, args)
			if err := Validate(ccancel.RootCmd, args); err != nil {
				log.Error(err)
				os.Exit(util.ErrorCmdArg)
			}
			ccancel.RootCmd.Run(cmd, args)
		},
	}

	cmd.Flags().BoolP("help", "", false, "Help for this command.")

	cmd.Flags().StringVarP(&ccancel.FlagAccount, "account", "A", "",
		"Restrict the scancel operation to jobs under this charge account.")
	cmd.Flags().StringVarP(&ccancel.FlagJobName, "name", "n", "",
		"Restrict the scancel operation to jobs with this job name.") // TODO: Alias --jobname
	cmd.Flags().StringSliceVarP(&ccancel.FlagNodes, "nodelist", "w", nil,
		"Cancel any jobs using any of the given hosts. (comma-separated list of hosts)") // TODO: Read from file
	cmd.Flags().StringVarP(&ccancel.FlagPartition, "partition", "p", "",
		"Restrict the scancel operation to jobs in this partition.")
	cmd.Flags().StringVarP(&ccancel.FlagState, "state", "t", "",
		`Restrict the scancel operation to jobs in this state.`) // TODO: Give hints on valid state strings
	cmd.Flags().StringVarP(&ccancel.FlagUserName, "user", "u", "",
		"Restrict the scancel operation to jobs owned by the given user.")

	return cmd
}

func sbatch() *cobra.Command {
	cmd := &cobra.Command{
		Use:                "sbatch",
		Short:              "Wrapper of cbatch command",
		Long:               "",
		GroupID:            "slurm",
		DisableFlagParsing: true,
		Run: func(cmd *cobra.Command, args []string) {
			cbatch.RootCmd.InitDefaultHelpFlag()

			if err := cbatch.RootCmd.ParseFlags(args); err != nil {
				log.Error(err)
				os.Exit(util.ErrorCmdArg)
			}
			args = cbatch.RootCmd.Flags().Args()
			if help, err := cbatch.RootCmd.Flags().GetBool("help"); err != nil || help {
				cbatch.RootCmd.Help()
				return
			}

			cbatch.RootCmd.PersistentPreRun(cmd, args)
			if err := Validate(cbatch.RootCmd, args); err != nil {
				log.Error(err)
				os.Exit(util.ErrorCmdArg)
			}
			cbatch.RootCmd.Run(cbatch.RootCmd, args)
		},
	}

	return cmd
}

func scontrol() *cobra.Command {
	cmd := &cobra.Command{
		Use:                "scontrol",
		Short:              "Wrapper of ccontrol command",
		Long:               "",
		GroupID:            "slurm",
		DisableFlagParsing: true,
		Run: func(cmd *cobra.Command, args []string) {
			// Find the sub command
			firstSubCmd := ""
			for idx, arg := range args {
				if !strings.HasPrefix(arg, "-") {
					// Omit flags before the first subcommand
					firstSubCmd = arg
					args = args[idx+1:]
					break
				}
			}

			// Convert XXX=YYY into xxx YYY
			convertedArgs := make([]string, 0, len(args))
			re := regexp.MustCompile(`(?i)^(\w+)=(.+)`)
			for _, arg := range args {
				if re.MatchString(arg) {
					matches := re.FindStringSubmatch(arg)
					// The regex must has 3 matches
					convertedArgs = append(convertedArgs, strings.ToLower(matches[1]), matches[2])
				} else {
					convertedArgs = append(convertedArgs, arg)
				}
			}

			switch firstSubCmd {
			case "show":
				// For `show`, do the keyword mapping:
				for idx, arg := range convertedArgs {
					switch strings.ToLower(arg) {
					case "jobid":
						convertedArgs[idx] = "job"
					}
				}
				convertedArgs = append([]string{"show"}, convertedArgs...)
			case "update":
				// For `update`, the mapping is more complex
				for idx, arg := range convertedArgs {
					switch strings.ToLower(arg) {
					case "jobid":
						convertedArgs[idx] = "job"
					case "nodename":
						convertedArgs[idx] = "node"
					case "partitionname":
						convertedArgs[idx] = "partition"
					case "timelimit":
						convertedArgs[idx] = "--time-limit"
					case "state":
						convertedArgs[idx] = "--state"
					case "reason":
						convertedArgs[idx] = "--reason"
					}
				}

				secondSubCmd := ""
				for idx, arg := range convertedArgs {
					switch arg {
					case "job":
						secondSubCmd = "job"
						convertedArgs[idx] = "--job"
					case "node":
						secondSubCmd = "node"
						convertedArgs[idx] = "--name"
					}
				}

				if secondSubCmd == "" {
					convertedArgs = append([]string{"update"}, convertedArgs...)
				} else {
					convertedArgs = append([]string{"update", secondSubCmd}, convertedArgs...)
				}
			default:
				// If no subcommand is found, just fall back to ccontrol.
				log.Debug("Unknown subcommand: ", firstSubCmd)
			}

			log.Debug("Converted args: ", convertedArgs)

			// Find the matching subcommand
			subcmd, convertedArgs, err := ccontrol.RootCmd.Traverse(convertedArgs)
			if err != nil {
				log.Error(err)
				os.Exit(util.ErrorCmdArg)
			}

			// Parse the flags
			ccontrol.RootCmd.PersistentPreRun(cmd, convertedArgs)
			subcmd.InitDefaultHelpFlag()
			if err = subcmd.ParseFlags(convertedArgs); err != nil {
				log.Error(err)
				os.Exit(util.ErrorCmdArg)
			}
			convertedArgs = subcmd.Flags().Args()

			// Validate the arguments and flags
			if err := Validate(subcmd, convertedArgs); err != nil {
				log.Error(err)
				os.Exit(util.ErrorCmdArg)
			}

			if subcmd.Runnable() {
				subcmd.Run(subcmd, convertedArgs)
			} else {
				subcmd.Help()
			}
		},
	}

	return cmd
}

func sinfo() *cobra.Command {
	cmd := &cobra.Command{
		Use:     "sinfo",
		Short:   "Wrapper of cinfo command",
		Long:    "",
		GroupID: "slurm",
		Run: func(cmd *cobra.Command, args []string) {
			cinfo.RootCmd.PersistentPreRun(cmd, args)
			cinfo.RootCmd.Run(cmd, args)
		},
	}

	// cmd.Flags().BoolVarP(&cinfo.FlagSummarize, "summarize", "s", false,
	// 	"List only a partition state summary with no node state details.")
	// cmd.Flags().BoolVarP(&cinfo.FlagListReason, "list-reasons", "R", false,
	// 	"List reasons nodes are in the down, drained, fail or failing state.")

	cmd.Flags().BoolVarP(&cinfo.FlagFilterDownOnly, "dead", "d", false,
		"If set, only report state information for non-responding (dead) nodes.")
	cmd.Flags().BoolVarP(&cinfo.FlagFilterRespondingOnly, "responding", "r", false,
		"If set only report state information for responding nodes.")
	cmd.Flags().StringSliceVarP(&cinfo.FlagFilterPartitions, "partition", "p", nil,
		"Print information about the node(s) in the specified partition(s). \nMultiple partitions are separated by commas.")
	cmd.Flags().StringSliceVarP(&cinfo.FlagFilterNodes, "nodes", "n", nil,
		"Print information about the specified node(s). \nMultiple nodes are separated by commas.")
	cmd.Flags().StringSliceVarP(&cinfo.FlagFilterCranedStates, "states", "t", nil,
		"List nodes only having the given state(s). Multiple states may be comma separated.")

	cmd.Flags().Uint64VarP(&cinfo.FlagIterate, "iterate", "i", 0,
		"Print the state on a periodic basis. Sleep for the indicated number of seconds between reports.")

	return cmd
}

func squeue() *cobra.Command {
	cmd := &cobra.Command{
		Use:     "squeue",
		Short:   "Wrapper of cqueue command",
		Long:    "",
		GroupID: "slurm",
		Run: func(cmd *cobra.Command, args []string) {
			cqueue.RootCmd.PersistentPreRun(cmd, args)
			// Validate the arguments
			if err := Validate(cqueue.RootCmd, args); err != nil {
				log.Error(err)
				os.Exit(util.ErrorCmdArg)
			}
			if !cqueue.FlagNoHeader {
				fmt.Printf("%s %s %s %s %s %s %s %s\n",
					"JOBID", "PARTITION", "NAME", "USER", "ST", "TIME", "NODES", "NODELIST(REASON)")
				cqueue.FlagNoHeader = true
			}
			cqueue.FlagFormat = "%j %P %n %u %t %e %N %r"
			cqueue.RootCmd.Run(cmd, args)
		},
	}

	// As --noheader will use -h, we need to add the help flag manually
	cmd.Flags().BoolP("help", "", false, "Help for this command.")

	cmd.Flags().BoolVarP(&cqueue.FlagNoHeader, "noheader", "h", false,
		"Do not print a header on the output.")
	cmd.Flags().BoolVarP(&cqueue.FlagStartTime, "start", "S", false,
		"Report the expected start time and resources to be allocated for pending jobs in order of \nincreasing start time.")
	cmd.Flags().StringVarP(&cqueue.FlagFilterPartitions, "partition", "p", "",
		"Specify the partitions of the jobs or steps to view. Accepts a comma separated list of \npartition names.")
	cmd.Flags().StringVarP(&cqueue.FlagFilterJobIDs, "jobs", "j", "",
		"Specify a comma separated list of job IDs to display. Defaults to all jobs. ")
	cmd.Flags().StringVarP(&cqueue.FlagFilterJobNames, "name", "n", "",
		"Request jobs or job steps having one of the specified names. The list consists of a comma \nseparated list of job names.")
	cmd.Flags().StringVarP(&cqueue.FlagFilterQos, "qos", "q", "",
		"Specify the qos(s) of the jobs or steps to view. Accepts a comma separated list of qos's.")
	cmd.Flags().StringVarP(&cqueue.FlagFilterStates, "states", "t", "",
		"Specify the states of jobs to view. Accepts a comma separated list of state names or \"all\".")
	cmd.Flags().StringVarP(&cqueue.FlagFilterUsers, "user", "u", "",
		"Request jobs or job steps from a comma separated list of users.")
	cmd.Flags().StringVarP(&cqueue.FlagFilterAccounts, "account", "A", "",
		"Specify the accounts of the jobs to view. Accepts a comma separated list of account names.")
	cmd.Flags().Uint64VarP(&cqueue.FlagIterate, "iterate", "i", 0,
		"Repeatedly gather and report the requested information at the interval specified (in seconds). \nBy default, prints a time stamp with the header.")

	// The following flags are not supported by the wrapper
	// --format, -o: As the cqueue's output format is very different from squeue, this flag is not supported.

	return cmd
}

func srun() *cobra.Command {
	cmd := &cobra.Command{
		Use:                "srun",
		Short:              "Wrapper of crun command",
		Long:               "",
		GroupID:            "slurm",
		DisableFlagParsing: true,
		Run: func(cmd *cobra.Command, args []string) {
			crun.RootCmd.InitDefaultHelpFlag()

			if err := crun.RootCmd.ParseFlags(args); err != nil {
				log.Error(err)
				os.Exit(util.ErrorCmdArg)
			}
			args = crun.RootCmd.Flags().Args()
			if help, err := crun.RootCmd.Flags().GetBool("help"); err != nil || help {
				crun.RootCmd.Help()
				return
			}

			crun.RootCmd.PersistentPreRun(cmd, args)
			if err := Validate(crun.RootCmd, args); err != nil {
				log.Error(err)
				os.Exit(util.ErrorCmdArg)
			}
			crun.RootCmd.Run(crun.RootCmd, args)
		},
	}

	return cmd
}

func Validate(c *cobra.Command, args []string) error {
	if err := c.ValidateArgs(args); err != nil {
		return err
	}
	if err := c.ValidateRequiredFlags(); err != nil {
		return err
	}
	if err := c.ValidateFlagGroups(); err != nil {
		return err
	}
	return nil
}<|MERGE_RESOLUTION|>--- conflicted
+++ resolved
@@ -172,14 +172,10 @@
 			flags := make([]string, 0)
 			convertedArgs := make([]string, 0)
 			for _, arg := range args {
-<<<<<<< HEAD
-				if strings.HasPrefix(arg, "-") {
-=======
 				if arg == "--help" || arg == "-h" {
 					fmt.Println("Please refer to the user manual of Slurm.")
 					return
 				} else if strings.HasPrefix(arg, "-") {
->>>>>>> 32d542d4
 					flags = append(flags, arg)
 				} else {
 					convertedArgs = append(convertedArgs, arg)

--- conflicted
+++ resolved
@@ -260,10 +260,6 @@
 		log.Errorln("Output file name exceeds 30 characters.")
 		return false, nil
 	}
-<<<<<<< HEAD
-
-=======
->>>>>>> 4dfa27a2
 	efilePath := task.GetBatchMeta().ErrorFilePattern
 	errorFileIdx := strings.LastIndex(efilePath, "/")
 	if len(efilePath) > errorFileIdx + 30 {

/**
 * Copyright (c) 2023 Peking University and Peking University
 * Changsha Institute for Computing and Digital Economy
 *
 * CraneSched is licensed under Mulan PSL v2.
 * You can use this software according to the terms and conditions of
 * the Mulan PSL v2.
 * You may obtain a copy of Mulan PSL v2 at:
 *          http://license.coscl.org.cn/MulanPSL2
 * THIS SOFTWARE IS PROVIDED ON AN "AS IS" BASIS,
 * WITHOUT WARRANTIES OF ANY KIND,
 * EITHER EXPRESS OR IMPLIED, INCLUDING BUT NOT LIMITED TO NON-INFRINGEMENT,
 * MERCHANTABILITY OR FIT FOR A PARTICULAR PURPOSE.
 * See the Mulan PSL v2 for more details.
 */

package cbatch

import (
	"CraneFrontEnd/internal/util"
	"os"

	"github.com/spf13/cobra"
)

var (
	FlagNodes         uint32
	FlagCpuPerTask    float64
	FlagNtasksPerNode uint32
	FlagTime          string
	FlagMem           string
	FlagPartition     string
	FlagJob           string
	FlagAccount       string
	FlagQos           string
	FlagCwd           string
	FlagRepeat        uint32
	FlagNodelist      string
	FlagExcludes      string
	FlagGetUserEnv    string
	FlagExport        string
	FlagStdoutPath    string
	FlagStderrPath    string

	FlagConfigFilePath string
<<<<<<< HEAD
=======

	FlagMailType string
	FlagMailUser string
)
>>>>>>> 5dd5850b

	RootCmd = &cobra.Command{
		Use:   "cbatch",
		Short: "submit batch jobs",
		Args:  cobra.ExactArgs(1),
		Run: func(cmd *cobra.Command, args []string) {
			err := Cbatch(args[0])
			os.Exit(err)
		},
	}
)

<<<<<<< HEAD
func ParseCmdArgs() {
	if err := RootCmd.Execute(); err != nil {
=======
	rootCmd.PersistentFlags().StringVarP(&FlagConfigFilePath, "config", "C",
		util.DefaultConfigPath, "Path to configuration file")
	rootCmd.Flags().Uint32VarP(&FlagNodes, "nodes", "N", 0, " number of nodes on which to run (N = min[-max])")
	rootCmd.Flags().Float64VarP(&FlagCpuPerTask, "cpus-per-task", "c", 0, "number of cpus required per task")
	rootCmd.Flags().Uint32Var(&FlagNtasksPerNode, "ntasks-per-node", 0, "number of tasks to invoke on each node")
	rootCmd.Flags().StringVarP(&FlagTime, "time", "t", "", "time limit")
	rootCmd.Flags().StringVar(&FlagMem, "mem", "", "minimum amount of real memory")
	rootCmd.Flags().StringVarP(&FlagPartition, "partition", "p", "", "partition requested")
	rootCmd.Flags().StringVarP(&FlagJob, "job-name", "J", "", "name of job")
	rootCmd.Flags().StringVarP(&FlagAccount, "account", "A", "", "account used by the task")
	rootCmd.Flags().StringVar(&FlagCwd, "chdir", "", "working directory of the task")
	rootCmd.Flags().StringVarP(&FlagQos, "qos", "q", "", "quality of service")
	rootCmd.Flags().Uint32Var(&FlagRepeat, "repeat", 1, "submit the task multiple times")
	rootCmd.Flags().StringVarP(&FlagNodelist, "nodelist", "w", "", "List of specific nodes to be allocated to the job")
	rootCmd.Flags().StringVarP(&FlagExcludes, "exclude", "x", "", "exclude a specific list of hosts")
	rootCmd.Flags().StringVar(&FlagGetUserEnv, "get-user-env", "", "get user's environment variables")
	rootCmd.Flags().StringVar(&FlagExport, "export", "", "propagate environment variables")
	rootCmd.Flags().StringVarP(&FlagStdoutPath, "output", "o", "", "file for batch script's standard output")
	rootCmd.Flags().StringVarP(&FlagStderrPath, "error", "e", "", "file for batch script's standard error output")
	rootCmd.Flags().StringVar(&FlagMailType, "mail-type", "", "notify user by mail when certain events occur")
	rootCmd.Flags().StringVar(&FlagMailUser, "mail-user", "", "mail address of the notification receiver")
	if err := rootCmd.Execute(); err != nil {
>>>>>>> 5dd5850b
		os.Exit(1)
	}
}

func init() {
	RootCmd.PersistentFlags().StringVarP(&FlagConfigFilePath, "config", "C",
		util.DefaultConfigPath, "Path to configuration file")
	RootCmd.Flags().Uint32VarP(&FlagNodes, "nodes", "N", 0, " number of nodes on which to run (N = min[-max])")
	RootCmd.Flags().Float64VarP(&FlagCpuPerTask, "cpus-per-task", "c", 0, "number of cpus required per task")
	RootCmd.Flags().Uint32Var(&FlagNtasksPerNode, "ntasks-per-node", 0, "number of tasks to invoke on each node")
	RootCmd.Flags().StringVarP(&FlagTime, "time", "t", "", "time limit")
	RootCmd.Flags().StringVar(&FlagMem, "mem", "", "minimum amount of real memory")
	RootCmd.Flags().StringVarP(&FlagPartition, "partition", "p", "", "partition requested")
	RootCmd.Flags().StringVarP(&FlagJob, "job-name", "J", "", "name of job")
	RootCmd.Flags().StringVarP(&FlagAccount, "account", "A", "", "account used by the task")
	RootCmd.Flags().StringVar(&FlagCwd, "chdir", "", "working directory of the task")
	RootCmd.Flags().StringVarP(&FlagQos, "qos", "q", "", "quality of service")
	RootCmd.Flags().Uint32Var(&FlagRepeat, "repeat", 1, "submit the task multiple times")
	RootCmd.Flags().StringVarP(&FlagNodelist, "nodelist", "w", "", "List of specific nodes to be allocated to the job")
	RootCmd.Flags().StringVarP(&FlagExcludes, "exclude", "x", "", "exclude a specific list of hosts")
	RootCmd.Flags().StringVar(&FlagGetUserEnv, "get-user-env", "", "get user's environment variables")
	RootCmd.Flags().StringVar(&FlagExport, "export", "", "propagate environment variables")
	RootCmd.Flags().StringVarP(&FlagStdoutPath, "output", "o", "", "file for batch script's standard output")
	RootCmd.Flags().StringVarP(&FlagStderrPath, "error", "e", "", "file for batch script's standard error output")
}<|MERGE_RESOLUTION|>--- conflicted
+++ resolved
@@ -43,13 +43,9 @@
 	FlagStderrPath    string
 
 	FlagConfigFilePath string
-<<<<<<< HEAD
-=======
 
 	FlagMailType string
 	FlagMailUser string
-)
->>>>>>> 5dd5850b
 
 	RootCmd = &cobra.Command{
 		Use:   "cbatch",
@@ -62,33 +58,8 @@
 	}
 )
 
-<<<<<<< HEAD
 func ParseCmdArgs() {
 	if err := RootCmd.Execute(); err != nil {
-=======
-	rootCmd.PersistentFlags().StringVarP(&FlagConfigFilePath, "config", "C",
-		util.DefaultConfigPath, "Path to configuration file")
-	rootCmd.Flags().Uint32VarP(&FlagNodes, "nodes", "N", 0, " number of nodes on which to run (N = min[-max])")
-	rootCmd.Flags().Float64VarP(&FlagCpuPerTask, "cpus-per-task", "c", 0, "number of cpus required per task")
-	rootCmd.Flags().Uint32Var(&FlagNtasksPerNode, "ntasks-per-node", 0, "number of tasks to invoke on each node")
-	rootCmd.Flags().StringVarP(&FlagTime, "time", "t", "", "time limit")
-	rootCmd.Flags().StringVar(&FlagMem, "mem", "", "minimum amount of real memory")
-	rootCmd.Flags().StringVarP(&FlagPartition, "partition", "p", "", "partition requested")
-	rootCmd.Flags().StringVarP(&FlagJob, "job-name", "J", "", "name of job")
-	rootCmd.Flags().StringVarP(&FlagAccount, "account", "A", "", "account used by the task")
-	rootCmd.Flags().StringVar(&FlagCwd, "chdir", "", "working directory of the task")
-	rootCmd.Flags().StringVarP(&FlagQos, "qos", "q", "", "quality of service")
-	rootCmd.Flags().Uint32Var(&FlagRepeat, "repeat", 1, "submit the task multiple times")
-	rootCmd.Flags().StringVarP(&FlagNodelist, "nodelist", "w", "", "List of specific nodes to be allocated to the job")
-	rootCmd.Flags().StringVarP(&FlagExcludes, "exclude", "x", "", "exclude a specific list of hosts")
-	rootCmd.Flags().StringVar(&FlagGetUserEnv, "get-user-env", "", "get user's environment variables")
-	rootCmd.Flags().StringVar(&FlagExport, "export", "", "propagate environment variables")
-	rootCmd.Flags().StringVarP(&FlagStdoutPath, "output", "o", "", "file for batch script's standard output")
-	rootCmd.Flags().StringVarP(&FlagStderrPath, "error", "e", "", "file for batch script's standard error output")
-	rootCmd.Flags().StringVar(&FlagMailType, "mail-type", "", "notify user by mail when certain events occur")
-	rootCmd.Flags().StringVar(&FlagMailUser, "mail-user", "", "mail address of the notification receiver")
-	if err := rootCmd.Execute(); err != nil {
->>>>>>> 5dd5850b
 		os.Exit(1)
 	}
 }
@@ -113,4 +84,6 @@
 	RootCmd.Flags().StringVar(&FlagExport, "export", "", "propagate environment variables")
 	RootCmd.Flags().StringVarP(&FlagStdoutPath, "output", "o", "", "file for batch script's standard output")
 	RootCmd.Flags().StringVarP(&FlagStderrPath, "error", "e", "", "file for batch script's standard error output")
+	RootCmd.Flags().StringVar(&FlagMailType, "mail-type", "", "notify user by mail when certain events occur")
+	RootCmd.Flags().StringVar(&FlagMailUser, "mail-user", "", "mail address of the notification receiver")
 }
--- conflicted
+++ resolved
@@ -101,7 +101,6 @@
 	return timeFormat
 }
 
-<<<<<<< HEAD
 func ParseMailType(param string) uint32 {
 	var MailTypeMapping = map[string]uint32{
 		"NONE":           0,
@@ -125,7 +124,8 @@
 		parsed |= MailTypeMapping[t]
 	}
 	return parsed
-=======
+}
+
 func ParseHostList(hostStr string) ([]string, bool) {
 	nameStr := strings.ReplaceAll(hostStr, " ", "")
 	nameStr += ","
@@ -418,5 +418,4 @@
 		}
 	}
 	return output
->>>>>>> f4a0a219
 }
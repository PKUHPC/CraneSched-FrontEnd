--- conflicted
+++ resolved
@@ -474,16 +474,16 @@
 		return util.ErrorCmdArg
 	}
 
+	if len(nodeNames) == 0 {
+		log.Errorln("No node provided.")
+		return util.ErrorCmdArg
+	}
+
 	finalError := util.ErrorSuccess
 	for _, node := range nodeNames {
 		var req = &protos.ModifyCranedStateRequest{}
-		if node == "" {
-			log.Errorln("No valid node name in update node command. Specify node names by -n or --name.")
-			return util.ErrorCmdArg
-		} else {
-			req.CranedId = node
-		}
-
+
+		req.CranedId = node
 		state = strings.ToLower(state)
 		switch state {
 		case "drain":
@@ -500,23 +500,6 @@
 			return util.ErrorCmdArg
 		}
 
-<<<<<<< HEAD
-	if FlagJson {
-		fmt.Println(util.FmtJson.FormatReply(reply))
-		if reply.GetOk() {
-			return util.ErrorSuccess
-		} else {
-			return util.ErrorBackend
-		}
-	}
-
-	if reply.Ok {
-		log.Println("Change node state success.")
-		return util.ErrorSuccess
-	} else {
-		log.Printf("Change node state failed: %s.\n", reply.GetReason())
-		return util.ErrorBackend
-=======
 		reply, err := stub.ModifyNode(context.Background(), req)
 		if err != nil {
 			log.Errorf("Failed to modify the state of %s: %v.\n", node, err)
@@ -524,6 +507,16 @@
 			continue
 		}
 
+		if FlagJson {
+			fmt.Println(util.FmtJson.FormatReply(reply))
+			if reply.GetOk() {
+				finalError = util.ErrorSuccess
+			} else {
+				finalError = util.ErrorBackend
+			}
+			continue
+		}
+
 		if reply.Ok {
 			log.Printf("The state of %s is modified.\n", node)
 			finalError = util.ErrorSuccess
@@ -531,7 +524,6 @@
 			log.Printf("Failed to modify the state of %s: %s.\n", node, reply.GetReason())
 			finalError = util.ErrorBackend
 		}
->>>>>>> 9f819b5a
 	}
 
 	return finalError

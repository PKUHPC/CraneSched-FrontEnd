--- conflicted
+++ resolved
@@ -416,18 +416,9 @@
 		{
 			removeUserCmd.Flags().StringVarP(&FlagName, "account", "A", "", "Remove user from this account")
 		}
-	}
-
-<<<<<<< HEAD
-=======
-	/* --------------------------------------------------- remove --------------------------------------------------- */
-	rootCmd.AddCommand(removeCmd)
-	removeCmd.AddCommand(removeAccountCmd)
-	removeCmd.AddCommand(removeUserCmd)
-	removeCmd.AddCommand(removeQosCmd)
-	removeUserCmd.Flags().StringVarP(&FlagName, "account", "A", "", "Remove user from this account")
-	removeCmd.SetUsageTemplate(`Usage:
-  cacctmgr delete {{.Use}} [name]
+
+		removeCmd.SetUsageTemplate(`Usage:
+  cacctmgr {{.Use}} [name]
 
 Flags:
 {{.LocalFlags.FlagUsages | trimTrailingWhitespaces}}
@@ -435,8 +426,8 @@
 Global Flags:
 {{.InheritedFlags.FlagUsages | trimTrailingWhitespaces}}
 `)
-
->>>>>>> 5dd5850b
+	}
+
 	/* --------------------------------------------------- modify  -------------------------------------------------- */
 	RootCmd.AddCommand(modifyCmd)
 	{
@@ -526,7 +517,6 @@
 	}
 
 	/* ---------------------------------------------------- find ---------------------------------------------------- */
-<<<<<<< HEAD
 	RootCmd.AddCommand(findCmd)
 	{
 		findCmd.AddCommand(findAccountCmd)
@@ -535,16 +525,9 @@
 		{
 			findUserCmd.Flags().StringVarP(&FlagAccountName, "account", "A", "", "The account where the user resides")
 		}
-	}
-
-=======
-	rootCmd.AddCommand(findCmd)
-	findCmd.AddCommand(findAccountCmd)
-	findCmd.AddCommand(findUserCmd)
-	findUserCmd.Flags().StringVarP(&FlagAccountName, "account", "A", "", "The account where the user resides")
-	findCmd.AddCommand(findQosCmd)
-	findCmd.SetUsageTemplate(`Usage:
-  cacctmgr find {{.Use}} [name]
+
+		findCmd.SetUsageTemplate(`Usage:
+  cacctmgr {{.Use}} [name]
 
 Flags:
 {{.LocalFlags.FlagUsages | trimTrailingWhitespaces}}
@@ -552,7 +535,8 @@
 Global Flags:
 {{.InheritedFlags.FlagUsages | trimTrailingWhitespaces}}
 `)
->>>>>>> 5dd5850b
+	}
+
 	/* --------------------------------------------------- block ---------------------------------------------------- */
 	RootCmd.AddCommand(blockCmd)
 	{
@@ -564,24 +548,9 @@
 				return
 			}
 		}
-	}
-<<<<<<< HEAD
-
-	/* -------------------------------------------------- unblock --------------------------------------------------- */
-	RootCmd.AddCommand(unblockCmd)
-	{
-		unblockCmd.AddCommand(unblockAccountCmd)
-		unblockCmd.AddCommand(unblockUserCmd)
-		{
-			unblockUserCmd.Flags().StringVarP(&FlagName, "account", "A", "", "The account where the user resides")
-		}
-
-		if err := unblockCmd.MarkFlagRequired("account"); err != nil {
-			return
-		}
-=======
-	blockCmd.SetUsageTemplate(`Usage:
-  cacctmgr block {{.Use}} [name]
+
+		blockCmd.SetUsageTemplate(`Usage:
+  cacctmgr {{.Use}} [name]
 
 Flags:
 {{.LocalFlags.FlagUsages | trimTrailingWhitespaces}}
@@ -589,9 +558,22 @@
 Global Flags:
 {{.InheritedFlags.FlagUsages | trimTrailingWhitespaces}}
 `)
+	}
 	/* -------------------------------------------------- unblock --------------------------------------------------- */
-	unblockCmd.SetUsageTemplate(`Usage:
-  cacctmgr unblock {{.Use}} [name]
+	RootCmd.AddCommand(unblockCmd)
+	{
+		unblockCmd.AddCommand(unblockAccountCmd)
+		unblockCmd.AddCommand(unblockUserCmd)
+		{
+			unblockUserCmd.Flags().StringVarP(&FlagName, "account", "A", "", "The account where the user resides")
+		}
+
+		if err := unblockCmd.MarkFlagRequired("account"); err != nil {
+			return
+		}
+
+		unblockCmd.SetUsageTemplate(`Usage:
+  cacctmgr {{.Use}} [name]
 
 Flags:
 {{.LocalFlags.FlagUsages | trimTrailingWhitespaces}}
@@ -599,13 +581,5 @@
 Global Flags:
 {{.InheritedFlags.FlagUsages | trimTrailingWhitespaces}}
 `)
-	rootCmd.AddCommand(unblockCmd)
-	unblockCmd.AddCommand(unblockAccountCmd)
-	unblockCmd.AddCommand(unblockUserCmd)
-	unblockUserCmd.Flags().StringVarP(&FlagName, "account", "A", "", "The account where the user resides")
-	err = unblockCmd.MarkFlagRequired("account")
-	if err != nil {
-		return
->>>>>>> 5dd5850b
 	}
 }
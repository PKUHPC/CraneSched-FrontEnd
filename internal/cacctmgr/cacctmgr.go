/**
 * Copyright (c) 2024 Peking University and Peking University
 * Changsha Institute for Computing and Digital Economy
 *
 * This program is free software: you can redistribute it and/or modify
 * it under the terms of the GNU Affero General Public License as
 * published by the Free Software Foundation, either version 3 of the
 * License, or (at your option) any later version.
 *
 * This program is distributed in the hope that it will be useful,
 * but WITHOUT ANY WARRANTY; without even the implied warranty of
 * MERCHANTABILITY or FITNESS FOR A PARTICULAR PURPOSE.  See the
 * GNU Affero General Public License for more details.
 *
 * You should have received a copy of the GNU Affero General Public License
 * along with this program.  If not, see <https://www.gnu.org/licenses/>.
 */

package cacctmgr

import (
	"CraneFrontEnd/generated/protos"
	"CraneFrontEnd/internal/util"
	"context"
	"encoding/json"
	"fmt"
	"math"
	"os"
	"sort"
	"strconv"
	"strings"
	"time"
	"sync"

	influxdb2 "github.com/influxdata/influxdb-client-go/v2"
	"github.com/olekukonko/tablewriter"
	log "github.com/sirupsen/logrus"
	"github.com/xlab/treeprint"
	"gopkg.in/yaml.v3"
)

var (
	userUid       uint32
	stub          protos.CraneCtldClient
	config        *util.Config
	dbConfig      *util.InfluxDbConfig
	dbConfigInitOnce sync.Once
)

type ServerAddr struct {
	ControlMachine      string `yaml:"ControlMachine"`
	CraneCtldListenPort string `yaml:"CraneCtldListenPort"`
}

<<<<<<< HEAD
type ResourceUsageRecord struct {
	ClusterName      string
	NodeName         string
	Uid              uint64
	StartTime        int64
	EndTime          int64
	State            string
	Reason           string
	Timestamp        time.Time
}

type EventInfoJson struct {
	ClusterName         string                    `json:"cluster_name"`
	NodeName            string                    `json:"node_name"`
	Uid                 uint64                    `json:"uid"`
	StartTime           string                    `json:"start_time"`
	EndTime             string                    `json:"end_time"`
	State               string                    `json:"state"`
	Reason              string                    `json:"reason"`
}

func PrintAllUsers(userList []*protos.UserInfo) {
=======
func PrintUserList(userList []*protos.UserInfo) {
>>>>>>> a7a1e4cf
	if len(userList) == 0 {
		return
	}

	sort.Slice(userList, func(i, j int) bool {
		return userList[i].Uid < userList[j].Uid
	})

	// Slice to map
	userMap := make(map[string][]*protos.UserInfo)
	for _, userInfo := range userList {
		key := ""
		if userInfo.Account[len(userInfo.Account)-1] == '*' {
			key = userInfo.Account[:len(userInfo.Account)-1]
		} else {
			key = userInfo.Account
		}
		if list, ok := userMap[key]; ok {
			userMap[key] = append(list, userInfo)
		} else {
			var list = []*protos.UserInfo{userInfo}
			userMap[key] = list
		}
	}

	table := tablewriter.NewWriter(os.Stdout)
	util.SetBorderTable(table)
	table.SetHeader([]string{"Account", "UserName", "Uid", "AllowedPartition", "AllowedQosList", "DefaultQos", "Coordinated", "AdminLevel", "Blocked"})
	tableData := make([][]string, len(userMap))
	for key, value := range userMap {
		tableData = append(tableData, []string{key})
		for _, userInfo := range value {
			if len(userInfo.AllowedPartitionQosList) == 0 {
				tableData = append(tableData, []string{
					userInfo.Account,
					userInfo.Name,
					strconv.FormatUint(uint64(userInfo.Uid), 10),
					"",
					"",
					"",
					"",
					fmt.Sprintf("%v", userInfo.AdminLevel),
					strconv.FormatBool(userInfo.Blocked),
				})
			}
			for _, allowedPartitionQos := range userInfo.AllowedPartitionQosList {
				tableData = append(tableData, []string{
					userInfo.Account,
					userInfo.Name,
					strconv.FormatUint(uint64(userInfo.Uid), 10),
					allowedPartitionQos.PartitionName,
					strings.Join(allowedPartitionQos.QosList, ", "),
					allowedPartitionQos.DefaultQos,
					strings.Join(userInfo.CoordinatorAccounts, ", "),
					fmt.Sprintf("%v", userInfo.AdminLevel),
					strconv.FormatBool(userInfo.Blocked),
				})
			}
		}
	}

	if !FlagFull && FlagFormat == "" {
		util.TrimTable(&tableData)
	}

	table.AppendBulk(tableData)
	table.Render()
}

func PrintQosList(qosList []*protos.QosInfo) {
	if len(qosList) == 0 {
		return
	}

	sort.Slice(qosList, func(i, j int) bool {
		return qosList[i].Name < qosList[j].Name
	})

	// Table format control
	table := tablewriter.NewWriter(os.Stdout)
	util.SetBorderTable(table)
	table.SetHeader([]string{"Name", "Description", "Priority", "MaxJobsPerUser", "MaxCpusPerUser", "MaxTimeLimitPerTask"})
	tableData := make([][]string, len(qosList))
	for _, info := range qosList {
		var timeLimitStr string
		if info.MaxTimeLimitPerTask >= util.MaxJobTimeLimit {
			timeLimitStr = "unlimited"
		} else {
			timeLimitStr = util.SecondTimeFormat(int64(info.MaxTimeLimitPerTask))
		}
		var jobsPerUserStr string
		if info.MaxJobsPerUser == math.MaxUint32 {
			jobsPerUserStr = "unlimited"
		} else {
			jobsPerUserStr = strconv.FormatUint(uint64(info.MaxJobsPerUser), 10)
		}
		var cpusPerUserStr string
		if info.MaxCpusPerUser == math.MaxUint32 {
			cpusPerUserStr = "unlimited"
		} else {
			cpusPerUserStr = strconv.FormatUint(uint64(info.MaxCpusPerUser), 10)
		}
		tableData = append(tableData, []string{
			info.Name,
			info.Description,
			fmt.Sprint(info.Priority),
			fmt.Sprint(jobsPerUserStr),
			fmt.Sprint(cpusPerUserStr),
			fmt.Sprint(timeLimitStr)})
	}

	if !FlagFull && FlagFormat == "" {
		util.TrimTable(&tableData)
	}

	table.AppendBulk(tableData)
	table.Render()
}

func PrintAccountList(accountList []*protos.AccountInfo) {
	if len(accountList) == 0 {
		return
	}

	sort.Slice(accountList, func(i, j int) bool {
		return accountList[i].Name < accountList[j].Name
	})

	// Slice to map and find the root account
	accountMap := make(map[string]*protos.AccountInfo)
	rootAccount := make([]string, 0)
	for _, accountInfo := range accountList {
		accountMap[accountInfo.Name] = accountInfo
	}
	for _, accountInfo := range accountList {
		if accountInfo.ParentAccount == "" || func() bool {
			_, ok := accountMap[accountInfo.ParentAccount]
			return !ok
		}() {
			rootAccount = append(rootAccount, accountInfo.Name)
		}
	}

	// Print account tree
	tree := treeprint.NewWithRoot("AccountTree")
	for _, account := range rootAccount {
		PrintAccountTree(tree, account, accountMap)
	}
	fmt.Println(tree.String())

	// Print account table
	PrintAccountTable(accountList)
}

func PrintAccountTable(accountList []*protos.AccountInfo) {
	table := tablewriter.NewWriter(os.Stdout) //table format control
	header := []string{"Name", "Description", "AllowedPartition", "Users", "DefaultQos", "AllowedQosList", "Coordinators", "Blocked"}
	util.SetBorderTable(table)
	tableData := make([][]string, len(accountList))
	for _, accountInfo := range accountList {
		tableData = append(tableData, []string{
			accountInfo.Name,
			accountInfo.Description,
			strings.Join(accountInfo.AllowedPartitions, ", "),
			strings.Join(accountInfo.Users, ", "),
			accountInfo.DefaultQos,
			strings.Join(accountInfo.AllowedQosList, ", "),
			strings.Join(accountInfo.Coordinators, ", "),
			strconv.FormatBool(accountInfo.Blocked),
		})
	}
	if FlagFormat != "" {
		formatTableData := make([][]string, len(accountList))
		formatReq := strings.Split(FlagFormat, " ")
		tableOutputWidth := make([]int, len(formatReq))
		tableOutputHeader := make([]string, len(formatReq))
		for i := 0; i < len(formatReq); i++ {
			if formatReq[i][0] != '%' || len(formatReq[i]) < 2 {
				log.Errorln("Invalid format.")
				os.Exit(util.ErrorInvalidFormat)
			}
			if formatReq[i][1] == '.' {
				if len(formatReq[i]) < 4 {
					log.Errorln("Invalid format.")
					os.Exit(util.ErrorInvalidFormat)
				}
				width, err := strconv.ParseUint(formatReq[i][2:len(formatReq[i])-1], 10, 32)
				if err != nil {
					log.Errorln("Invalid format.")
					os.Exit(util.ErrorInvalidFormat)
				}
				tableOutputWidth[i] = int(width)
			} else {
				tableOutputWidth[i] = -1
			}
			tableOutputHeader[i] = formatReq[i][len(formatReq[i])-1:]
			//"Name", "Description", "AllowedPartition", "DefaultQos", "AllowedQosList, "Coordinators"
			switch tableOutputHeader[i] {
			case "n":
				tableOutputHeader[i] = "Name"
				for j := 0; j < len(accountList); j++ {
					formatTableData[j] = append(formatTableData[j], accountList[j].Name)
				}
			case "d":
				tableOutputHeader[i] = "Description"
				for j := 0; j < len(accountList); j++ {
					formatTableData[j] = append(formatTableData[j], accountList[j].Description)
				}
			case "P":
				tableOutputHeader[i] = "AllowedPartition"
				for j := 0; j < len(accountList); j++ {
					formatTableData[j] = append(formatTableData[j], strings.Join(accountList[j].AllowedPartitions, ", "))
				}
			case "Q":
				tableOutputHeader[i] = "DefaultQos"
				for j := 0; j < len(accountList); j++ {
					formatTableData[j] = append(formatTableData[j], accountList[j].DefaultQos)
				}
			case "q":
				tableOutputHeader[i] = "AllowedQosList"
				for j := 0; j < len(accountList); j++ {
					formatTableData[j] = append(formatTableData[j], strings.Join(accountList[j].AllowedQosList, ", "))
				}
			default:
				log.Errorln("Invalid format.")
				os.Exit(util.ErrorInvalidFormat)
			}
		}
		header, tableData = util.FormatTable(tableOutputWidth, tableOutputHeader, formatTableData)
	}

	if !FlagNoHeader {
		table.SetHeader(header)
	}

	if !FlagFull && FlagFormat == "" {
		// The data in the fifth column is AllowedQosList, which is not trim
		util.TrimTableExcept(&tableData, 5)
	}

	table.AppendBulk(tableData)
	table.Render()
}

func PrintAccountTree(parentTreeRoot treeprint.Tree, account string, accountMap map[string]*protos.AccountInfo) {
	if account == "" {
		return
	}

	value, ok := accountMap[account]
	if !ok || len(value.ChildAccounts) == 0 {
		parentTreeRoot.AddNode(account)
	} else {
		branch := parentTreeRoot.AddBranch(account)
		for _, child := range accountMap[account].ChildAccounts {
			PrintAccountTree(branch, child, accountMap)
		}
	}
}

func AddAccount(account *protos.AccountInfo) util.CraneCmdError {
	if err := util.CheckEntityName(account.Name); err != nil {
		log.Errorf("Failed to add account: invalid account name: %v", err)
		return util.ErrorCmdArg
	}

	req := new(protos.AddAccountRequest)
	req.Uid = userUid
	req.Account = account
	if account.DefaultQos == "" && len(account.AllowedQosList) > 0 {
		account.DefaultQos = account.AllowedQosList[0]
	}
	if account.DefaultQos != "" {
		find := false
		for _, qos := range account.AllowedQosList {
			if qos == account.DefaultQos {
				find = true
				break
			}
		}
		if !find {
			log.Errorf("Failed to add account: default QoS %s is not in allowed QoS list", account.DefaultQos)
			return util.ErrorCmdArg
		}
	}

	reply, err := stub.AddAccount(context.Background(), req)
	if err != nil {
		util.GrpcErrorPrintf(err, "Failed to add account: ")
		return util.ErrorNetwork
	}

	if FlagJson {
		fmt.Println(util.FmtJson.FormatReply(reply))
		if reply.GetOk() {
			return util.ErrorSuccess
		} else {
			return util.ErrorBackend
		}
	}
	if reply.GetOk() {
		fmt.Println("Account added successfully.")
		return util.ErrorSuccess
	} else {
		fmt.Printf("Failed to add account: %s.\n", util.ErrMsg(reply.GetCode()))
		return util.ErrorBackend
	}
}

func AddUser(user *protos.UserInfo, partition []string, level string, coordinator bool) util.CraneCmdError {
	var err error
	if err = util.CheckEntityName(user.Name); err != nil {
		log.Errorf("Failed to add user: invalid user name: %v", err)
		return util.ErrorCmdArg
	}

	user.Uid, err = util.GetUidByUserName(user.Name)
	if err != nil {
		log.Errorf("Failed to add user: %v", err)
		return util.ErrorCmdArg
	}

	req := new(protos.AddUserRequest)
	req.Uid = userUid
	req.User = user
	for _, par := range partition {
		user.AllowedPartitionQosList = append(user.AllowedPartitionQosList, &protos.UserInfo_AllowedPartitionQos{PartitionName: par})
	}

	if level == "none" {
		user.AdminLevel = protos.UserInfo_None
	} else if level == "operator" {
		user.AdminLevel = protos.UserInfo_Operator
	} else if level == "admin" {
		user.AdminLevel = protos.UserInfo_Admin
	} else {
		log.Errorf("Failed to add user: unknown admin level, valid values: none, operator, admin.")
		return util.ErrorCmdArg
	}

	if coordinator {
		user.CoordinatorAccounts = append(user.CoordinatorAccounts, user.Account)
	}

	reply, err := stub.AddUser(context.Background(), req)
	if err != nil {
		util.GrpcErrorPrintf(err, "Failed to add user: ")
		return util.ErrorNetwork
	}

	if FlagJson {
		fmt.Println(util.FmtJson.FormatReply(reply))
		if reply.GetOk() {
			return util.ErrorSuccess
		} else {
			return util.ErrorBackend
		}
	}
	if reply.GetOk() {
		fmt.Println("User added successfully.")
		return util.ErrorSuccess
	} else {
		fmt.Printf("Failed to add user: %s.\n", util.ErrMsg(reply.GetCode()))
		return util.ErrorBackend
	}
}

func AddQos(qos *protos.QosInfo) util.CraneCmdError {
	if err := util.CheckEntityName(qos.Name); err != nil {
		log.Errorf("Failed to add QoS: invalid QoS name: %v", err)
		return util.ErrorCmdArg
	}

	req := new(protos.AddQosRequest)
	req.Uid = userUid
	req.Qos = qos

	reply, err := stub.AddQos(context.Background(), req)
	if err != nil {
		util.GrpcErrorPrintf(err, "Failed to add QoS: ")
		return util.ErrorNetwork
	}

	if FlagJson {
		fmt.Println(util.FmtJson.FormatReply(reply))
		if reply.GetOk() {
			return util.ErrorSuccess
		} else {
			return util.ErrorBackend
		}
	}
	if reply.GetOk() {
		fmt.Println("QoS added successfully.")
		return util.ErrorSuccess
	} else {
		fmt.Printf("Failed to add QoS: %s.\n", util.ErrMsg(reply.GetCode()))
		return util.ErrorBackend
	}
}

func DeleteAccount(value string) util.CraneCmdError {

	accountList, err := util.ParseStringParamList(value, ",")
	if err != nil {
		log.Errorf("Invalid user list specified: %v.\n", err)
		return util.ErrorCmdArg
	}

	req := protos.DeleteAccountRequest{Uid: userUid, AccountList: accountList}

	reply, err := stub.DeleteAccount(context.Background(), &req)
	if err != nil {
		util.GrpcErrorPrintf(err, "Failed to delete account %s", value)
		return util.ErrorNetwork
	}

	if FlagJson {
		fmt.Println(util.FmtJson.FormatReply(reply))
		if reply.GetOk() {
			return util.ErrorSuccess
		} else {
			return util.ErrorBackend
		}
	}
	if reply.GetOk() {
		fmt.Printf("Successfully deleted account '%s'.\n", value)
		return util.ErrorSuccess
	} else {
		fmt.Printf("Failed to delete account: \n")
		for _, richError := range reply.RichErrorList {
			fmt.Printf("%s: %s \n", richError.Description, util.ErrMsg(richError.Code))
		}
		return util.ErrorBackend
	}
}

func DeleteUser(value string, account string) util.CraneCmdError {

	userList, err := util.ParseStringParamList(value, ",")
	if err != nil {
		log.Errorf("Invalid user list specified: %v.\n", err)
		return util.ErrorCmdArg
	}
	req := protos.DeleteUserRequest{Uid: userUid, UserList: userList, Account: account}

	reply, err := stub.DeleteUser(context.Background(), &req)
	if err != nil {
		util.GrpcErrorPrintf(err, "Failed to remove user %s", value)
		return util.ErrorNetwork
	}

	if FlagJson {
		fmt.Println(util.FmtJson.FormatReply(reply))
		if reply.GetOk() {
			return util.ErrorSuccess
		} else {
			return util.ErrorBackend
		}
	}
	if reply.GetOk() {
		fmt.Printf("Successfully removed user '%s'.\n", value)
		return util.ErrorSuccess
	} else {
		fmt.Printf("Failed to remove user: \n")
		for _, richError := range reply.RichErrorList {
			fmt.Printf("%s: %s \n", richError.Description, util.ErrMsg(richError.Code))
		}
		return util.ErrorBackend
	}
}

func DeleteQos(value string) util.CraneCmdError {

	qosList, err := util.ParseStringParamList(value, ",")
	if err != nil {
		log.Errorf("Invalid user list specified: %v.\n", err)
		return util.ErrorCmdArg
	}
	req := protos.DeleteQosRequest{Uid: userUid, QosList: qosList}

	reply, err := stub.DeleteQos(context.Background(), &req)
	if err != nil {
		util.GrpcErrorPrintf(err, "Failed to delete QoS %s", value)
		return util.ErrorNetwork
	}

	if FlagJson {
		fmt.Println(util.FmtJson.FormatReply(reply))
		if reply.GetOk() {
			return util.ErrorSuccess
		} else {
			return util.ErrorBackend
		}
	}
	if reply.GetOk() {
		fmt.Printf("Successfully deleted QoS '%s'.\n", value)
		return util.ErrorSuccess
	} else {
		fmt.Printf("Failed to delete QoS: \n")
		for _, richError := range reply.RichErrorList {
			fmt.Printf("%s: %s \n", richError.Description, util.ErrMsg(richError.Code))
		}
		return util.ErrorBackend
	}
}

func ModifyAccount(modifyField protos.ModifyField, newValue string, name string, requestType protos.OperationType) util.CraneCmdError {
	var valueList []string
	var err error

	valueList, err = util.ParseStringParamList(newValue, ",")
	if err != nil {
		if modifyField == protos.ModifyField_Qos {
			log.Errorf("Invalid qos list specified: %v.\n", err)
		} else if modifyField == protos.ModifyField_Partition {
			log.Errorf("Invalid partition list specified: %v.\n", err)
		} else {
			log.Errorf("Invalid value list specified: %v.\n", err)
		}
		return util.ErrorCmdArg
	}

	if modifyField == protos.ModifyField_DefaultQos || modifyField == protos.ModifyField_Description {
		if len(valueList) != 1 {
			log.Errorf("Invalid value specified! Modify Description and DefaultQos, please provide only one value.")
			return util.ErrorCmdArg
		}
	}

	req := protos.ModifyAccountRequest{
		Uid:         userUid,
		ModifyField: modifyField,
		ValueList:   valueList,
		Name:        name,
		Type:        requestType,
		Force:       FlagForce,
	}

	reply, err := stub.ModifyAccount(context.Background(), &req)
	if err != nil {
		util.GrpcErrorPrintf(err, "Modify information")
		return util.ErrorNetwork
	}

	if FlagJson {
		fmt.Println(util.FmtJson.FormatReply(reply))
		if reply.GetOk() {
			return util.ErrorSuccess
		} else {
			return util.ErrorBackend
		}
	}
	if reply.GetOk() {
		fmt.Println("Information was successfully modified.")
		return util.ErrorSuccess
	} else {
		fmt.Printf("Failed to modify information:\n")
		for _, richError := range reply.RichErrorList {
			if richError.Description == "" {
				fmt.Printf("%s \n", util.ErrMsg(richError.Code))
			} else {
				fmt.Printf("%s: %s \n", richError.Description, util.ErrMsg(richError.Code))
			}
		}
		return util.ErrorBackend
	}
}

func ModifyUser(modifyField protos.ModifyField, newValue string, name string, account string, partition string, requestType protos.OperationType) util.CraneCmdError {
	if modifyField == protos.ModifyField_AdminLevel {
		if newValue != "none" && newValue != "operator" && newValue != "admin" {
			log.Errorf("Unknown admin level, valid values: none, operator, admin.")
			return util.ErrorCmdArg
		}
	}

	var valueList []string
	var err error

	valueList, err = util.ParseStringParamList(newValue, ",")
	if err != nil {
		log.Errorf("Invalid value list specified: %v.\n", err)
		return util.ErrorCmdArg
	}

	if modifyField == protos.ModifyField_AdminLevel || modifyField == protos.ModifyField_DefaultQos || modifyField == protos.ModifyField_DefaultAccount {
		if len(valueList) != 1 {
			log.Errorf("Invalid value specified! Modify AdminLevel, DefaultAccount and DefaultQos, please provide only one value.")
			return util.ErrorCmdArg
		}
	}

	req := protos.ModifyUserRequest{
		Uid:         userUid,
		ModifyField: modifyField,
		ValueList:   valueList,
		Name:        name,
		Partition:   partition,
		Type:        requestType,
		Account:     account,
		Force:       FlagForce,
	}

	reply, err := stub.ModifyUser(context.Background(), &req)
	if err != nil {
		util.GrpcErrorPrintf(err, "Failed to modify the uesr information")
		return util.ErrorNetwork
	}

	if FlagJson {
		fmt.Println(util.FmtJson.FormatReply(reply))
		if reply.GetOk() {
			return util.ErrorSuccess
		} else {
			return util.ErrorBackend
		}
	}
	if reply.GetOk() {
		fmt.Println("Modify information succeeded.")
		return util.ErrorSuccess
	} else {
		fmt.Printf("Modify information failed: \n")
		for _, richError := range reply.RichErrorList {
			if richError.Description == "" {
				fmt.Printf("%s \n", util.ErrMsg(richError.Code))
			} else {
				fmt.Printf("%s: %s \n", richError.Description, util.ErrMsg(richError.Code))
			}
		}
		return util.ErrorBackend
	}
}

func ModifyQos(modifyField protos.ModifyField, newValue string, name string) util.CraneCmdError {
	req := protos.ModifyQosRequest{
		Uid:         userUid,
		ModifyField: modifyField,
		Value:       newValue,
		Name:        name,
	}

	reply, err := stub.ModifyQos(context.Background(), &req)
	if err != nil {
		util.GrpcErrorPrintf(err, "Failed to modify the QoS")
		return util.ErrorNetwork
	}

	if FlagJson {
		fmt.Println(util.FmtJson.FormatReply(reply))
		if reply.GetOk() {
			return util.ErrorSuccess
		} else {
			return util.ErrorBackend
		}
	}
	if reply.GetOk() {
		fmt.Println("Modify information succeeded.")
		return util.ErrorSuccess
	} else {
		fmt.Printf("Modify information failed: %s.\n", util.ErrMsg(reply.GetCode()))
		return util.ErrorBackend
	}
}

func ShowAccounts() util.CraneCmdError {
	req := protos.QueryAccountInfoRequest{Uid: userUid}
	reply, err := stub.QueryAccountInfo(context.Background(), &req)
	if err != nil {
		util.GrpcErrorPrintf(err, "Failed to show accounts")
		return util.ErrorNetwork
	}

	if FlagJson {
		fmt.Println(util.FmtJson.FormatReply(reply))
		if reply.GetOk() {
			return util.ErrorSuccess
		} else {
			return util.ErrorBackend
		}
	}

	if !reply.GetOk() {
		for _, richError := range reply.RichErrorList {
			if richError.Description == "" {
				fmt.Println(util.ErrMsg(richError.Code))
				break
			}
			fmt.Printf("%s: %s \n", richError.Description, util.ErrMsg(richError.Code))
		}
	}

	PrintAccountList(reply.AccountList)

	return util.ErrorSuccess
}

func ShowUser(value string, account string) util.CraneCmdError {

	var userList []string
	if value != "" {
		var err error
		userList, err = util.ParseStringParamList(value, ",")
		if err != nil {
			log.Errorf("Invalid user list specified: %v.\n", err)
			return util.ErrorCmdArg
		}
	}

	req := protos.QueryUserInfoRequest{Uid: userUid, UserList: userList, Account: account}
	reply, err := stub.QueryUserInfo(context.Background(), &req)
	if err != nil {
		util.GrpcErrorPrintf(err, "Failed to show the user")
		return util.ErrorNetwork
	}

	if FlagJson {
		fmt.Println(util.FmtJson.FormatReply(reply))
		if reply.GetOk() {
			return util.ErrorSuccess
		} else {
			return util.ErrorBackend
		}
	}

	if !reply.GetOk() {
		for _, richError := range reply.RichErrorList {
			if richError.Description == "" {
				fmt.Println(util.ErrMsg(richError.Code))
				break
			}
			fmt.Printf("%s: %s \n", richError.Description, util.ErrMsg(richError.Code))
		}
	}

	PrintUserList(reply.UserList)

	return util.ErrorSuccess
}

func ShowQos(value string) util.CraneCmdError {
	var qosList []string
	if value != "" {
		var err error
		qosList, err = util.ParseStringParamList(value, ",")
		if err != nil {
			log.Errorf("Invalid user list specified: %v.\n", err)
			return util.ErrorCmdArg
		}
	}
	req := protos.QueryQosInfoRequest{Uid: userUid, QosList: qosList}
	reply, err := stub.QueryQosInfo(context.Background(), &req)
	if err != nil {
		util.GrpcErrorPrintf(err, "Failed to show the QoS")
		return util.ErrorNetwork
	}

	if FlagJson {
		fmt.Println(util.FmtJson.FormatReply(reply))
		if reply.GetOk() {
			return util.ErrorSuccess
		} else {
			return util.ErrorBackend
		}
	}

	if !reply.GetOk() {
		for _, richError := range reply.RichErrorList {
			if richError.Description == "" {
				fmt.Println(util.ErrMsg(richError.Code))
				break
			}
			fmt.Printf("%s: %s \n", richError.Description, util.ErrMsg(richError.Code))
		}
	}

	PrintQosList(reply.QosList)

	return util.ErrorSuccess
}

func FindAccount(value string) util.CraneCmdError {
	var accountList []string
	if value != "" {
		var err error
		accountList, err = util.ParseStringParamList(value, ",")
		if err != nil {
			log.Errorf("Invalid account list specified: %v.\n", err)
			return util.ErrorCmdArg
		}
	}

	req := protos.QueryAccountInfoRequest{Uid: userUid, AccountList: accountList}
	reply, err := stub.QueryAccountInfo(context.Background(), &req)
	if err != nil {
		util.GrpcErrorPrintf(err, "Failed to find the account")
		return util.ErrorNetwork
	}

	if FlagJson {
		fmt.Println(util.FmtJson.FormatReply(reply))
		if reply.GetOk() {
			return util.ErrorSuccess
		} else {
			return util.ErrorBackend
		}
	}

	if !reply.GetOk() {
		for _, richError := range reply.RichErrorList {
			if richError.Description == "" {
				fmt.Println(util.ErrMsg(richError.Code))
				break
			}
			fmt.Printf("%s: %s \n", richError.Description, util.ErrMsg(richError.Code))
		}
	}

	PrintAccountList(reply.AccountList)

	return util.ErrorSuccess
}

func BlockAccountOrUser(value string, entityType protos.EntityType, account string) util.CraneCmdError {

	var entityList []string
	if value != "all" {
		var err error
		entityList, err = util.ParseStringParamList(value, ",")
		if err != nil {
			log.Errorf("Invalid account/user list specified: %v.\n", err)
			return util.ErrorCmdArg
		}
	}

	req := protos.BlockAccountOrUserRequest{Uid: userUid, Block: true, EntityType: entityType, EntityList: entityList, Account: account}
	reply, err := stub.BlockAccountOrUser(context.Background(), &req)
	if err != nil {
		util.GrpcErrorPrintf(err, "Failed to block the entity")
		return util.ErrorNetwork
	}

	if FlagJson {
		fmt.Println(util.FmtJson.FormatReply(reply))
		if reply.GetOk() {
			return util.ErrorSuccess
		} else {
			return util.ErrorBackend
		}
	}
	if reply.GetOk() {
		fmt.Printf("Block %s succeeded.\n", value)
		return util.ErrorSuccess
	} else {
		for _, richError := range reply.RichErrorList {
			if richError.Description == "" {
				fmt.Printf("%s \n", util.ErrMsg(richError.Code))
				break
			}
			fmt.Printf("%s: %s \n", richError.Description, util.ErrMsg(richError.Code))
		}
		return util.ErrorBackend
	}
}

func UnblockAccountOrUser(value string, entityType protos.EntityType, account string) util.CraneCmdError {

	var entityList []string
	if value != "all" {
		var err error
		entityList, err = util.ParseStringParamList(value, ",")
		if err != nil {
			log.Errorf("Invalid account/user list specified: %v.\n", err)
			return util.ErrorCmdArg
		}
	}

	req := protos.BlockAccountOrUserRequest{Uid: userUid, Block: false, EntityType: entityType, EntityList: entityList, Account: account}
	reply, err := stub.BlockAccountOrUser(context.Background(), &req)
	if err != nil {
		util.GrpcErrorPrintf(err, "Failed to unblock the entity")
		return util.ErrorNetwork
	}

	if FlagJson {
		fmt.Println(util.FmtJson.FormatReply(reply))
		if reply.GetOk() {
			return util.ErrorSuccess
		} else {
			return util.ErrorBackend
		}
	}
	if reply.GetOk() {
		fmt.Printf("Unblock %s succeeded.\n", value)
		return util.ErrorSuccess
	} else {
		for _, richError := range reply.RichErrorList {
			if richError.Description == "" {
				fmt.Printf("%s \n", util.ErrMsg(richError.Code))
				break
			}
			fmt.Printf("%s: %s \n", richError.Description, util.ErrMsg(richError.Code))
		}
		return util.ErrorBackend
	}
}

// Extracts the EventPlugin InfluxDB configuration from the specified YAML configuration files
func GetEventPluginConfig(config *util.Config) (*util.InfluxDbConfig, util.CraneCmdError) {
	if !config.Plugin.Enabled {
		log.Errorf("Plugin is not enabled")
		return nil, util.ErrorCmdArg
	}

	var eventConfigPath string
	for _, plugin := range config.Plugin.Plugins {
		if plugin.Name == "event" {
			eventConfigPath = plugin.Config
			break
		}
	}

	if eventConfigPath == "" {
		log.Errorf("event plugin not found")
		return nil, util.ErrorCmdArg
	}

	confFile, err := os.ReadFile(eventConfigPath)
	if err != nil {
		log.Errorf("Failed to read config file %s: %v.", eventConfigPath, err)
		return nil, util.ErrorCmdArg
	}

	dbConf := &struct {
		Database *util.InfluxDbConfig `yaml:"Database"`
	}{}
	if err := yaml.Unmarshal(confFile, dbConf); err != nil {
		log.Errorf("Failed to parse YAML config file: %v", err)
		return nil, util.ErrorCmdArg
	}
	if dbConf.Database == nil {
		log.Errorf("Database section not found in YAML")
		return nil, util.ErrorCmdArg
	}

	return dbConf.Database, util.ErrorSuccess
}

func MissingElements(ConfigNodesList []util.ConfigNodesList, nodes []string) ([]string, error) {
	nodeNameSet := make(map[string]struct{})
	nodeNameList, err := util.GetValidNodeList(config.CranedNodeList)
	if err != nil {
		return nil, err
	}

	for _, name := range nodeNameList {
		nodeNameSet[name] = struct{}{}
	}

	missing := []string{}
	for _, node := range nodes {
		if _, exists := nodeNameSet[node]; !exists {
			missing = append(missing, node)
		}
	}

	return missing, nil
}


func QueryInfluxDbDataByTags(eventConfig *util.InfluxDbConfig, clusterName string, nodes []string) ([]*ResourceUsageRecord, error) {

	client := influxdb2.NewClient(eventConfig.Url, eventConfig.Token)
	defer client.Close()

	ctx := context.Background()
	if pong, err := client.Ping(ctx); err != nil {
		return nil, fmt.Errorf("failed to ping InfluxDB: %v", err)
	} else if !pong {
		return nil, fmt.Errorf("failed to ping InfluxDB: not pong")
	}

	nodeNameFilters := make([]string, len(nodes))
	for i, nodeName := range nodes {
		nodeNameFilters[i] = fmt.Sprintf(`r["node_name"] == "%s"`, nodeName)
	}
	nodeNameCondition := strings.Join(nodeNameFilters, " or ")

	clusterNameCondition := fmt.Sprintf(`r["cluster_name"] == "%s"`, clusterName)

	fluxQuery := fmt.Sprintf(`
	from(bucket: "%s")
	|> range(start: 0)
	|> filter(fn: (r) => 
	    r["_measurement"] == "%s" and 
		(r["_field"] == "state" or r["_field"] == "uid" or 
		r["_field"] == "reason" or r["_field"] == "start_time") and
		(%s) and (%s))`, eventConfig.Bucket,
		eventConfig.Measurement, nodeNameCondition, clusterNameCondition)

	queryAPI := client.QueryAPI(eventConfig.Org)
	ctx, cancel := context.WithTimeout(context.Background(), 10*time.Second)
	defer cancel()

	result, err := queryAPI.Query(ctx, fluxQuery)
	if err != nil {
		return nil, fmt.Errorf("execute query failed: %w", err)
	}

	// Parse and aggregate the query results
	dataMap := make(map[string]*ResourceUsageRecord)
	for result.Next() {
		record := result.Record()
	
		clusterName := fmt.Sprintf("%v", record.ValueByKey("cluster_name"))
		nodeName := fmt.Sprintf("%v", record.ValueByKey("node_name"))
		field := fmt.Sprintf("%v", record.Field())
		timestamp := record.Time()
	
		key := fmt.Sprintf("%s:%s:%s", clusterName, nodeName, timestamp)
		if _, exists := dataMap[key]; !exists {
			dataMap[key] = &ResourceUsageRecord {
				ClusterName: clusterName,
				NodeName:    nodeName,
				Timestamp:   timestamp,
			}
		}
	
		switch field {
		case "uid":
			if uid, ok := record.Value().(uint64); ok {
				dataMap[key].Uid = uid
			}
		case "start_time":
			if startTime, ok := record.Value().(int64); ok {
				dataMap[key].StartTime = startTime
			}
		case "state":
			if state, ok := record.Value().(int64); ok {
				dataMap[key].State = util.StateToString(state)
			}
		case "reason":
			if reason, ok := record.Value().(string); ok {
				dataMap[key].Reason = reason
			}
		}
	}	
	
	if result.Err() != nil {
		return nil, fmt.Errorf("query parsing error: %w", result.Err())
	}

	var records []*ResourceUsageRecord
	for _, record := range dataMap {
		records = append(records, record)
	}
	
	if len(records) == 0 {
		return nil, fmt.Errorf("no matching data available")
	}

	sort.SliceStable(records, func(i, j int) bool {
		return records[i].Timestamp.Before(records[j].Timestamp)
	})
	
	return records, nil
}


func QueryEventInfoByNodes(nodeRegex string) util.CraneCmdError {
	nodeNames := []string{} 
	var ok bool
	if len(nodeRegex) != 0 {
		nodeNames, ok = util.ParseHostList(nodeRegex)
		if !ok {
			log.Errorf("Invalid node pattern: %s.\n", nodeRegex)
			return util.ErrorCmdArg
		}
	}

	if len(nodeNames) > 0 {
		missingList, err := MissingElements(config.CranedNodeList, nodeNames)
		if err != nil {
			log.Errorf("Invalid input for nodes: %v", err)
			return util.ErrorCmdArg
		}
		if len(missingList) > 0 {
			log.Errorf("Invalid input nodes: %v", missingList)
			return util.ErrorCmdArg
		}
	} else {
		var err error
		nodeNames, err = util.GetValidNodeList(config.CranedNodeList)
		if err!= nil {
			log.Errorf("Invalid input for nodes: %v", err)
			return util.ErrorCmdArg
		}
	}

	if len(config.ClusterName) == 0 {
		log.Errorf("ClusterName empty")
		return util.ErrorCmdArg
	}

	// Query Resource Usage Records in InfluxDB
	result, err := QueryInfluxDbDataByTags(dbConfig, config.ClusterName, nodeNames)
	if err != nil {
		log.Errorf("Failed to query job info from InfluxDB: %v", err)
		return util.ErrorBackend
	}

	filteredRecords, err := SortRecords(result)
	if err != nil {
		log.Errorf("Failed to sort records: %v", err)
		return util.ErrorCmdArg
	}


	if FlagJson {
		eventJsonList := []*EventInfoJson{}
		for _, record := range filteredRecords {
			startTime := FormatNanoTime(record.StartTime)
			endTime := FormatNanoTime(record.EndTime)
			eventJson := &EventInfoJson{
				ClusterName: record.ClusterName,
				NodeName: record.NodeName,
				Uid:record.Uid,
				StartTime:startTime,
				EndTime:endTime,
				State:record.State,
				Reason:record.Reason,
			}
			eventJsonList = append(eventJsonList, eventJson)
		}
		jsonData, err := json.MarshalIndent(eventJsonList, "", "  ")
		if err != nil {
			log.Errorf("Failed to marshal data to JSON: %v", err)
			return util.ErrorBackend
		}
		fmt.Println(string(jsonData))
		return util.ErrorSuccess
	}

	table := tablewriter.NewWriter(os.Stdout)
	table.SetBorder(true)
	table.SetHeader([]string{"Node", "StartTime", "EndTime", "State", "Reason", "Uid"})

	for _, record := range filteredRecords {
		startTime := FormatNanoTime(record.StartTime)
		endTime := FormatNanoTime(record.EndTime)
		table.Append([]string{
			record.NodeName,
			startTime,
			endTime,
			record.State,
			record.Reason,
			strconv.FormatUint(record.Uid, 10),
		})
	}

	table.Render()
	return util.ErrorSuccess
}

func FormatNanoTime(ns int64) string {
	if ns == 0 || time.Unix(0, int64(ns)).Year() == 1970 {
		return "Unknown"
	}
	return time.Unix(0, int64(ns)).In(time.Local).Format("2006-01-02 15:04:05")
}


func SortRecords(records []*ResourceUsageRecord) ([]*ResourceUsageRecord, error) {
	if len(records) == 0 {
		return nil, fmt.Errorf("records list is empty")
	}

	// Sort the records by NodeName in ascending order
	sort.SliceStable(records, func(i, j int) bool {
		return records[i].NodeName < records[j].NodeName
	})

	drainMap := make(map[string]*ResourceUsageRecord)
	var filteredRecords []*ResourceUsageRecord
	for _, currentRecord := range records {
		if currentRecord.State == "Resume" {
			if previousRecord, exists := drainMap[currentRecord.NodeName]; exists {
				previousRecord.EndTime = currentRecord.StartTime
				continue
			}
		} else if currentRecord.State == "Drain" {
			drainMap[currentRecord.NodeName] = currentRecord
		}

		filteredRecords = append(filteredRecords, currentRecord)
	}

	// Sort the filteredRecords by StartTime
	sort.SliceStable(filteredRecords, func(i, j int) bool {
		return filteredRecords[i].StartTime > filteredRecords[j].StartTime
	})

	if FlagNumLimit > 0 && len(filteredRecords) > int(FlagNumLimit) {
		filteredRecords = filteredRecords[:FlagNumLimit]
	}

	return filteredRecords, nil
}<|MERGE_RESOLUTION|>--- conflicted
+++ resolved
@@ -52,7 +52,6 @@
 	CraneCtldListenPort string `yaml:"CraneCtldListenPort"`
 }
 
-<<<<<<< HEAD
 type ResourceUsageRecord struct {
 	ClusterName      string
 	NodeName         string
@@ -74,10 +73,7 @@
 	Reason              string                    `json:"reason"`
 }
 
-func PrintAllUsers(userList []*protos.UserInfo) {
-=======
 func PrintUserList(userList []*protos.UserInfo) {
->>>>>>> a7a1e4cf
 	if len(userList) == 0 {
 		return
 	}

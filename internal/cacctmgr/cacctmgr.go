--- conflicted
+++ resolved
@@ -283,17 +283,11 @@
 	if account.Name == "=" {
 		log.Fatalf("Parameter error : account name empty")
 	}
-<<<<<<< HEAD
-
-	req := new(protos.AddAccountRequest)
-=======
 	if len(account.Name) > 30 {
 		log.Fatalf("Parameter error : name is too long(up to 30)")
 	}
 
-	var req *protos.AddAccountRequest
-	req = new(protos.AddAccountRequest)
->>>>>>> 5dd5850b
+	req := new(protos.AddAccountRequest)
 	req.Uid = userUid
 	req.Account = account
 	if account.DefaultQos == "" && len(account.AllowedQosList) > 0 {
@@ -374,9 +368,6 @@
 }
 
 func AddQos(qos *protos.QosInfo) {
-<<<<<<< HEAD
-	req := new(protos.AddQosRequest)
-=======
 	if qos.Name == "=" {
 		log.Fatalf("Parameter error : QOS name empty")
 	}
@@ -384,9 +375,7 @@
 		log.Fatalf("Parameter error : name is too long(up to 30)")
 	}
 
-	var req *protos.AddQosRequest
-	req = new(protos.AddQosRequest)
->>>>>>> 5dd5850b
+	req := new(protos.AddQosRequest)
 	req.Uid = userUid
 	req.Qos = qos
 

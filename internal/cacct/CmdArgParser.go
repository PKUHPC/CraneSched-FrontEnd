--- conflicted
+++ resolved
@@ -83,13 +83,7 @@
 			"(timeFormat: 2024-01-02T15:04:05~2024-01-11T11:12:41) or "+
 			"semi open intervals(timeFormat: 2024-01-02T15:04:05~ or ~2024-01-11T11:12:41)")
 	RootCmd.Flags().StringVarP(&FlagFilterAccounts, "account", "A", "",
-<<<<<<< HEAD
 		"Select accounts to view (comma separated list)")
-=======
-		"comma separated list of accounts to view, default is all accounts")
-	RootCmd.Flags().StringVarP(&FlagFilterJobIDs, "job", "j", "",
-		"comma separated list of jobs IDs to view, default is all")
->>>>>>> 533645ac
 	RootCmd.Flags().StringVarP(&FlagFilterUsers, "user", "u", "",
 		"Select users to view (comma separated list)")
 	RootCmd.Flags().StringVarP(&FlagFilterJobIDs, "job", "j", "",
